--- conflicted
+++ resolved
@@ -211,11 +211,9 @@
         return data
 
 
-<<<<<<< HEAD
 @pytest.fixture
 def reader_configs():
-    """Return reader configs for FCI.
-    """
+    """Return reader configs for FCI."""
 
     from satpy.config import config_search_paths
     return config_search_paths(
@@ -223,42 +221,24 @@
 
 
 class TestFCIL1CFDHSIReader:
-=======
-class TestFCIL1CFDHSIReader(unittest.TestCase):
     """Initialize the unittest TestCase for the FCI L1C FDHSI Reader."""
 
->>>>>>> 79ea9232
     yaml_file = "fci_l1c_fdhsi.yaml"
 
     _alt_handler = FakeNetCDF4FileHandler2
 
-<<<<<<< HEAD
     @pytest.fixture(autouse=True, scope="class")
     def fake_handler(self):
-=======
-    def setUp(self):
         """Wrap NetCDF4 FileHandler with our own fake handler."""
         # implementation strongly inspired by test_viirs_l1b.py
-        from satpy.config import config_search_paths
->>>>>>> 79ea9232
         from satpy.readers.fci_l1c_fdhsi import FCIFDHSIFileHandler
         p = mock.patch.object(
                 FCIFDHSIFileHandler,
                 "__bases__",
                 (self._alt_handler,))
-<<<<<<< HEAD
         with p:
             p.is_local = True
             yield p
-=======
-        self.fake_handler = self.p.start()
-        self.p.is_local = True
-
-    def tearDown(self):
-        """Stop wrapping the NetCDF4 file handler."""
-        # implementation strongly inspired by test_viirs_l1b.py
-        self.p.stop()
->>>>>>> 79ea9232
 
 
 class TestFCIL1CFDHSIReaderGoodData(TestFCIL1CFDHSIReader):
@@ -269,14 +249,8 @@
 
     _alt_handler = FakeNetCDF4FileHandler2
 
-<<<<<<< HEAD
     def test_file_pattern(self, reader_configs):
-        """Test file pattern matching
-        """
-=======
-    def test_file_pattern(self):
         """Test file pattern matching."""
->>>>>>> 79ea9232
         from satpy.readers import load_reader
 
         filenames = [
@@ -307,14 +281,8 @@
               "terran": ["ir_38", "wv_63", "wv_73", "ir_87", "ir_97", "ir_105",
                          "ir_123", "ir_133"]}
 
-<<<<<<< HEAD
     def test_load_counts(self, reader_configs):
-        """Test loading with counts
-        """
-=======
-    def test_load_counts(self):
         """Test loading with counts."""
->>>>>>> 79ea9232
         from satpy import DatasetID
         from satpy.readers import load_reader
 
@@ -336,31 +304,18 @@
                     self._chans["solar"] + self._chans["terran"]])
         assert 16 == len(res)
         for ch in self._chans["solar"] + self._chans["terran"]:
-<<<<<<< HEAD
             assert res[ch].shape == (200*2, 11136)
             assert res[ch].dtype == np.uint16
             assert res[ch].attrs["calibration"] == "counts"
             assert res[ch].attrs["units"] == "1"
-            numpy.testing.assert_array_equal(res[ch], 1)
-
-    def test_load_radiance(self, reader_configs):
-        """Test loading with radiance
-        """
-=======
-            self.assertEqual(res[ch].shape, (200*2, 11136))
-            self.assertEqual(res[ch].dtype, np.uint16)
-            self.assertEqual(res[ch].attrs["calibration"], "counts")
-            self.assertEqual(res[ch].attrs["units"], "1")
-
             if ch == 'ir_38':
                 numpy.testing.assert_array_equal(res[ch][~0], 1)
                 numpy.testing.assert_array_equal(res[ch][0], 5000)
             else:
                 numpy.testing.assert_array_equal(res[ch], 1)
 
-    def test_load_radiance(self):
+    def test_load_radiance(self, reader_configs):
         """Test loading with radiance."""
->>>>>>> 79ea9232
         from satpy import DatasetID
         from satpy.readers import load_reader
 
@@ -378,31 +333,18 @@
                     self._chans["solar"] + self._chans["terran"]])
         assert 16 == len(res)
         for ch in self._chans["solar"] + self._chans["terran"]:
-<<<<<<< HEAD
             assert res[ch].shape == (200, 11136)
             assert res[ch].dtype == np.float64
             assert res[ch].attrs["calibration"] == "radiance"
             assert res[ch].attrs["units"] == 'mW.m-2.sr-1.(cm-1)-1'
-            numpy.testing.assert_array_equal(res[ch], 15)
-
-    def test_load_reflectance(self, reader_configs):
-        """Test loading with reflectance
-        """
-=======
-            self.assertEqual(res[ch].shape, (200, 11136))
-            self.assertEqual(res[ch].dtype, np.float64)
-            self.assertEqual(res[ch].attrs["calibration"], "radiance")
-            self.assertEqual(res[ch].attrs["units"], 'mW.m-2.sr-1.(cm-1)-1')
-
             if ch == 'ir_38':
                 numpy.testing.assert_array_equal(res[ch][~0], 15)
                 numpy.testing.assert_array_equal(res[ch][0], 9700)
             else:
                 numpy.testing.assert_array_equal(res[ch], 15)
 
-    def test_load_reflectance(self):
+    def test_load_reflectance(self, reader_configs):
         """Test loading with reflectance."""
->>>>>>> 79ea9232
         from satpy import DatasetID
         from satpy.readers import load_reader
 
@@ -420,26 +362,14 @@
                     self._chans["solar"]])
         assert 8 == len(res)
         for ch in self._chans["solar"]:
-<<<<<<< HEAD
             assert res[ch].shape == (200, 11136)
             assert res[ch].dtype == np.float64
             assert res[ch].attrs["calibration"] == "reflectance"
             assert res[ch].attrs["units"] == "%"
-            numpy.testing.assert_array_equal(res[ch], 15 / 50 * 100)
+            numpy.testing.assert_array_equal(res[ch], 100 * 15 * 1 * np.pi / 50)
 
     def test_load_bt(self, reader_configs):
-        """Test loading with bt
-        """
-=======
-            self.assertEqual(res[ch].shape, (200, 11136))
-            self.assertEqual(res[ch].dtype, np.float64)
-            self.assertEqual(res[ch].attrs["calibration"], "reflectance")
-            self.assertEqual(res[ch].attrs["units"], "%")
-            numpy.testing.assert_array_equal(res[ch], 100 * 15 * 1 * np.pi / 50)
-
-    def test_load_bt(self):
         """Test loading with bt."""
->>>>>>> 79ea9232
         from satpy import DatasetID
         from satpy.readers import load_reader
         filenames = [
@@ -456,21 +386,10 @@
                     name in self._chans["terran"]])
         assert 8 == len(res)
         for ch in self._chans["terran"]:
-<<<<<<< HEAD
             assert res[ch].shape == (200, 11136)
             assert res[ch].dtype == np.float64
             assert res[ch].attrs["calibration"] == "brightness_temperature"
             assert res[ch].attrs["units"] == "K"
-            numpy.testing.assert_array_almost_equal(
-                    res[ch],
-                    181.917084)
-=======
-            self.assertEqual(res[ch].shape, (200, 11136))
-            self.assertEqual(res[ch].dtype, np.float64)
-            self.assertEqual(res[ch].attrs["calibration"],
-                             "brightness_temperature")
-            self.assertEqual(res[ch].attrs["units"], "K")
->>>>>>> 79ea9232
 
             if ch == 'ir_38':
                 numpy.testing.assert_array_almost_equal(res[ch][~0], 209.68274099)
@@ -516,14 +435,8 @@
 
     _alt_handler = FakeNetCDF4FileHandler3
 
-<<<<<<< HEAD
     def test_handling_bad_data_ir(self, reader_configs, caplog):
-        """Test handling of bad data
-        """
-=======
-    def test_handling_bad_data_ir(self):
         """Test handling of bad data."""
->>>>>>> 79ea9232
         from satpy import DatasetID
         from satpy.readers import load_reader
 
@@ -540,8 +453,4 @@
             reader.load([DatasetID(
                     name="ir_123",
                     calibration="brightness_temperature")])
-<<<<<<< HEAD
-            assert "cannot produce brightness temperature" in caplog.text
-=======
-        self.assertRegex(cm.output[0], "cannot produce brightness temperature")
->>>>>>> 79ea9232
+            assert "cannot produce brightness temperature" in caplog.text