#!/usr/bin/env python
# -*- coding: utf-8 -*-
# Copyright (c) 2017-2019 Satpy developers
#
# This file is part of satpy.
#
# satpy is free software: you can redistribute it and/or modify it under the
# terms of the GNU General Public License as published by the Free Software
# Foundation, either version 3 of the License, or (at your option) any later
# version.
#
# satpy is distributed in the hope that it will be useful, but WITHOUT ANY
# WARRANTY; without even the implied warranty of MERCHANTABILITY or FITNESS FOR
# A PARTICULAR PURPOSE.  See the GNU General Public License for more details.
#
# You should have received a copy of the GNU General Public License along with
# satpy.  If not, see <http://www.gnu.org/licenses/>.
"""SEVIRI native format reader.

Notes:
    When loading solar channels, this reader applies a correction for the
    Sun-Earth distance variation throughout the year - as recommended by
    the EUMETSAT document:
        'Conversion from radiances to reflectances for SEVIRI warm channels'
    In the unlikely situation that this correction is not required, it can be
    removed on a per-channel basis using the
    satpy.readers.utils.remove_earthsun_distance_correction(channel, utc_time)
    function.

References:
    - `MSG Level 1.5 Native Format File Definition`_
    - `MSG Level 1.5 Image Data Format Description`_
    - `Conversion from radiances to reflectances for SEVIRI warm channels`_

.. _MSG Level 1.5 Native Format File Definition
    https://www.eumetsat.int/website/wcm/idc/idcplg?IdcService=GET_FILE&dDocName=PDF_FG15_MSG-NATIVE-FORMAT-15&RevisionSelectionMethod=LatestReleased&Rendition=Web
.. _MSG Level 1.5 Image Data Format Description
    https://www.eumetsat.int/website/wcm/idc/idcplg?IdcService=GET_FILE&dDocName=PDF_TEN_05105_MSG_IMG_DATA&RevisionSelectionMethod=LatestReleased&Rendition=Web
.. _Conversion from radiances to reflectances for SEVIRI warm channels:
    https://www.eumetsat.int/website/wcm/idc/idcplg?IdcService=GET_FILE&dDocName=PDF_MSG_SEVIRI_RAD2REFL&
    RevisionSelectionMethod=LatestReleased&Rendition=Web

"""

import logging
from datetime import datetime
import numpy as np

import xarray as xr
import dask.array as da

from satpy import CHUNK_SIZE

from pyresample import geometry

from satpy.readers.file_handlers import BaseFileHandler
from satpy.readers.eum_base import recarray2dict, time_cds_short
from satpy.readers.seviri_base import (SEVIRICalibrationHandler,
                                       CHANNEL_NAMES, SATNUM,
                                       dec10216, VISIR_NUM_COLUMNS,
                                       VISIR_NUM_LINES, HRV_NUM_COLUMNS,
<<<<<<< HEAD
                                       create_coef_dict)
=======
                                       VIS_CHANNELS, add_scanline_acq_time,
                                       get_cds_time, NoValidOrbitParams,
                                       SatelliteLocatorFactory)
>>>>>>> 2f45e63d
from satpy.readers.seviri_l1b_native_hdr import (GSDTRecords, native_header,
                                                 native_trailer)
from satpy.readers._geos_area import get_area_definition

logger = logging.getLogger('native_msg')


class NativeMSGFileHandler(BaseFileHandler):
    """SEVIRI native format reader.

    The Level1.5 Image data calibration method can be changed by adding the
    required mode to the Scene object instantiation  kwargs eg
    kwargs = {"calib_mode": "gsics",}
    """

    def __init__(self, filename, filename_info, filetype_info,
                 calib_mode='nominal', ext_calib_coefs=None):
        """Initialize the reader."""
        super(NativeMSGFileHandler, self).__init__(filename,
                                                   filename_info,
                                                   filetype_info)
        self.platform_name = None
        self.calib_mode = calib_mode
        self.ext_calib_coefs = ext_calib_coefs or {}

        # Declare required variables.
        # Assume a full disk file, reset in _read_header if otherwise.
        self.header = {}
        self.mda = {}
        self.mda['is_full_disk'] = True
        self.trailer = {}
        self.satpos = None

        # Read header, prepare dask-array, read trailer
        # Available channels are known only after the header has been read
        self._read_header()
        self.dask_array = da.from_array(self._get_memmap(), chunks=(CHUNK_SIZE,))
        self._read_trailer()

    @property
    def start_time(self):
        """Read the repeat cycle start time from metadata."""
        return self.header['15_DATA_HEADER']['ImageAcquisition'][
            'PlannedAcquisitionTime']['TrueRepeatCycleStart']

    @property
    def end_time(self):
        """Read the repeat cycle end time from metadata."""
        return self.header['15_DATA_HEADER']['ImageAcquisition'][
            'PlannedAcquisitionTime']['PlannedRepeatCycleEnd']

    @staticmethod
    def _calculate_area_extent(center_point, north, east, south, west,
                               we_offset, ns_offset, column_step, line_step):
        # For Earth model 2 and full disk VISIR, (center_point - west - 0.5 + we_offset) must be -1856.5 .
        # See MSG Level 1.5 Image Data Format Description Figure 7 - Alignment and numbering of the non-HRV pixels.

        ll_c = (center_point - east + 0.5 + we_offset) * column_step
        ll_l = (north - center_point + 0.5 + ns_offset) * line_step
        ur_c = (center_point - west - 0.5 + we_offset) * column_step
        ur_l = (south - center_point - 0.5 + ns_offset) * line_step

        return (ll_c, ll_l, ur_c, ur_l)

    def _get_data_dtype(self):
        """Get the dtype of the file based on the actual available channels."""
        pkhrec = [
            ('GP_PK_HEADER', GSDTRecords.gp_pk_header),
            ('GP_PK_SH1', GSDTRecords.gp_pk_sh1)
        ]
        pk_head_dtype = np.dtype(pkhrec)

        def get_lrec(cols):
            lrec = [
                ("gp_pk", pk_head_dtype),
                ("version", np.uint8),
                ("satid", np.uint16),
                ("time", (np.uint16, 5)),
                ("lineno", np.uint32),
                ("chan_id", np.uint8),
                ("acq_time", time_cds_short),
                ("line_validity", np.uint8),
                ("line_rquality", np.uint8),
                ("line_gquality", np.uint8),
                ("line_data", (np.uint8, cols))
            ]

            return lrec

        # each pixel is 10-bits -> one line of data has 25% more bytes
        # than the number of columns suggest (10/8 = 1.25)
        visir_rec = get_lrec(int(self.mda['number_of_columns'] * 1.25))
        number_of_visir_channels = len(
            [s for s in self.mda['channel_list'] if not s == 'HRV'])
        drec = [('visir', (visir_rec, number_of_visir_channels))]

        if self.mda['available_channels']['HRV']:
            hrv_rec = get_lrec(int(self.mda['hrv_number_of_columns'] * 1.25))
            drec.append(('hrv', (hrv_rec, 3)))

        return np.dtype(drec)

    def _get_memmap(self):
        """Get the memory map for the SEVIRI data."""
        with open(self.filename) as fp:
            data_dtype = self._get_data_dtype()
            hdr_size = native_header.itemsize

            return np.memmap(fp, dtype=data_dtype,
                             shape=(self.mda['number_of_lines'],),
                             offset=hdr_size, mode="r")

    def _read_header(self):
        """Read the header info."""
        data = np.fromfile(self.filename,
                           dtype=native_header, count=1)

        self.header.update(recarray2dict(data))

        data15hd = self.header['15_DATA_HEADER']
        sec15hd = self.header['15_SECONDARY_PRODUCT_HEADER']

        # Set the list of available channels:
        self.mda['available_channels'] = get_available_channels(self.header)
        self.mda['channel_list'] = [i for i in CHANNEL_NAMES.values()
                                    if self.mda['available_channels'][i]]

        self.platform_id = data15hd[
            'SatelliteStatus']['SatelliteDefinition']['SatelliteId']
        self.mda['platform_name'] = "Meteosat-" + SATNUM[self.platform_id]

        equator_radius = data15hd['GeometricProcessing'][
                             'EarthModel']['EquatorialRadius'] * 1000.
        north_polar_radius = data15hd[
                                 'GeometricProcessing']['EarthModel']['NorthPolarRadius'] * 1000.
        south_polar_radius = data15hd[
                                 'GeometricProcessing']['EarthModel']['SouthPolarRadius'] * 1000.
        polar_radius = (north_polar_radius + south_polar_radius) * 0.5
        ssp_lon = data15hd['ImageDescription'][
            'ProjectionDescription']['LongitudeOfSSP']

        self.mda['projection_parameters'] = {'a': equator_radius,
                                             'b': polar_radius,
                                             'h': 35785831.00,
                                             'ssp_longitude': ssp_lon}

        north = int(sec15hd['NorthLineSelectedRectangle']['Value'])
        east = int(sec15hd['EastColumnSelectedRectangle']['Value'])
        south = int(sec15hd['SouthLineSelectedRectangle']['Value'])
        west = int(sec15hd['WestColumnSelectedRectangle']['Value'])

        ncolumns = west - east + 1
        nrows = north - south + 1

        # check if the file has less rows or columns than
        # the maximum, if so it is an area of interest file
        if (nrows < VISIR_NUM_LINES) or (ncolumns < VISIR_NUM_COLUMNS):
            self.mda['is_full_disk'] = False

        # If the number of columns in the file is not divisible by 4,
        # UMARF will add extra columns to the file
        modulo = ncolumns % 4
        padding = 0
        if modulo > 0:
            padding = 4 - modulo
        cols_visir = ncolumns + padding

        # Check the VISIR calculated column dimension against
        # the header information
        cols_visir_hdr = int(sec15hd['NumberColumnsVISIR']['Value'])
        if cols_visir_hdr != cols_visir:
            logger.warning(
                "Number of VISIR columns from the header is incorrect!")
            logger.warning("Header: %d", cols_visir_hdr)
            logger.warning("Calculated: = %d", cols_visir)

        # HRV Channel - check if the area is reduced in east west
        # direction as this affects the number of columns in the file
        cols_hrv_hdr = int(sec15hd['NumberColumnsHRV']['Value'])
        if ncolumns < VISIR_NUM_COLUMNS:
            cols_hrv = cols_hrv_hdr
        else:
            cols_hrv = int(cols_hrv_hdr / 2)

        # self.mda represents the 16bit dimensions not 10bit
        self.mda['number_of_lines'] = int(sec15hd['NumberLinesVISIR']['Value'])
        self.mda['number_of_columns'] = cols_visir
        self.mda['hrv_number_of_lines'] = int(sec15hd["NumberLinesHRV"]['Value'])
        self.mda['hrv_number_of_columns'] = cols_hrv

    def _read_trailer(self):

        hdr_size = native_header.itemsize
        data_size = (self._get_data_dtype().itemsize *
                     self.mda['number_of_lines'])

        with open(self.filename) as fp:
            fp.seek(hdr_size + data_size)
            data = np.fromfile(fp, dtype=native_trailer, count=1)

        self.trailer.update(recarray2dict(data))

    def get_area_def(self, dataset_id):
        """Get the area definition of the band."""
        pdict = {}
        pdict['a'] = self.mda['projection_parameters']['a']
        pdict['b'] = self.mda['projection_parameters']['b']
        pdict['h'] = self.mda['projection_parameters']['h']
        pdict['ssp_lon'] = self.mda['projection_parameters']['ssp_longitude']

        if dataset_id['name'] == 'HRV':
            pdict['nlines'] = self.mda['hrv_number_of_lines']
            pdict['ncols'] = self.mda['hrv_number_of_columns']
            pdict['a_name'] = 'geos_seviri_hrv'
            pdict['a_desc'] = 'SEVIRI high resolution channel area'
            pdict['p_id'] = 'seviri_hrv'

            if self.mda['is_full_disk']:
                # handle full disk HRV data with two separated area definitions
                [upper_area_extent, lower_area_extent,
                 upper_nlines, upper_ncols, lower_nlines, lower_ncols] = self.get_area_extent(dataset_id)

                # upper area
                pdict['a_desc'] = 'SEVIRI high resolution channel, upper window'
                pdict['nlines'] = upper_nlines
                pdict['ncols'] = upper_ncols
                upper_area = get_area_definition(pdict, upper_area_extent)

                # lower area
                pdict['a_desc'] = 'SEVIRI high resolution channel, lower window'
                pdict['nlines'] = lower_nlines
                pdict['ncols'] = lower_ncols
                lower_area = get_area_definition(pdict, lower_area_extent)

                area = geometry.StackedAreaDefinition(lower_area, upper_area)
                area = area.squeeze()
            else:
                # if the HRV data is in a ROI, the HRV channel is delivered in one area
                area = get_area_definition(pdict, self.get_area_extent(dataset_id))

        else:
            pdict['nlines'] = self.mda['number_of_lines']
            pdict['ncols'] = self.mda['number_of_columns']
            pdict['a_name'] = 'geos_seviri_visir'
            pdict['a_desc'] = 'SEVIRI low resolution channel area'
            pdict['p_id'] = 'seviri_visir'
            area = get_area_definition(pdict, self.get_area_extent(dataset_id))

        return area

    def get_area_extent(self, dataset_id):
        """Get the area extent of the file.

        Until December 2017, the data is shifted by 1.5km SSP North and West against the nominal GEOS projection. Since
        December 2017 this offset has been corrected. A flag in the data indicates if the correction has been applied.
        If no correction was applied, adjust the area extent to match the shifted data.

        For more information see Section 3.1.4.2 in the MSG Level 1.5 Image Data Format Description. The correction
        of the area extent is documented in a `developer's memo <https://github.com/pytroll/satpy/wiki/
        SEVIRI-georeferencing-offset-correction>`_.
        """
        data15hd = self.header['15_DATA_HEADER']
        sec15hd = self.header['15_SECONDARY_PRODUCT_HEADER']

        # check for Earth model as this affects the north-south and
        # west-east offsets
        # section 3.1.4.2 of MSG Level 1.5 Image Data Format Description
        earth_model = data15hd['GeometricProcessing']['EarthModel'][
            'TypeOfEarthModel']
        if earth_model == 2:
            ns_offset = 0
            we_offset = 0
        elif earth_model == 1:
            ns_offset = -0.5
            we_offset = 0.5
            if dataset_id['name'] == 'HRV':
                ns_offset = -1.5
                we_offset = 1.5
        else:
            raise NotImplementedError(
                'Unrecognised Earth model: {}'.format(earth_model)
            )

        if dataset_id['name'] == 'HRV':
            grid_origin = data15hd['ImageDescription']['ReferenceGridHRV']['GridOrigin']
            center_point = (HRV_NUM_COLUMNS / 2) - 2
            coeff = 3
            column_step = data15hd['ImageDescription']['ReferenceGridHRV']['ColumnDirGridStep'] * 1000.0
            line_step = data15hd['ImageDescription']['ReferenceGridHRV']['LineDirGridStep'] * 1000.0
        else:
            grid_origin = data15hd['ImageDescription']['ReferenceGridVIS_IR']['GridOrigin']
            center_point = VISIR_NUM_COLUMNS / 2
            coeff = 1
            column_step = data15hd['ImageDescription']['ReferenceGridVIS_IR']['ColumnDirGridStep'] * 1000.0
            line_step = data15hd['ImageDescription']['ReferenceGridVIS_IR']['LineDirGridStep'] * 1000.0

        # Calculations assume grid origin is south-east corner
        # section 7.2.4 of MSG Level 1.5 Image Data Format Description
        origins = {0: 'NW', 1: 'SW', 2: 'SE', 3: 'NE'}
        if grid_origin != 2:
            msg = 'Grid origin not supported number: {}, {} corner'.format(
                grid_origin, origins[grid_origin]
            )
            raise NotImplementedError(msg)

        # check if data is in Rapid Scanning Service mode (RSS)
        is_rapid_scan = self.trailer['15TRAILER']['ImageProductionStats']['ActualScanningSummary']['ReducedScan']

        # The HRV channel in full disk mode comes in two separate areas, and each area has its own area extent stored
        # in the trailer.
        # In Rapid Scanning mode, only the "Lower" area (typically over Europe) is acquired and included in the files.
        if (dataset_id['name'] == 'HRV') and (self.mda['is_full_disk'] or is_rapid_scan):

            # get actual navigation parameters from trailer data
            data15tr = self.trailer['15TRAILER']
            HRV_bounds = data15tr['ImageProductionStats']['ActualL15CoverageHRV']

            # lower window
            lower_north_line = HRV_bounds['LowerNorthLineActual']
            lower_west_column = HRV_bounds['LowerWestColumnActual']
            lower_south_line = HRV_bounds['LowerSouthLineActual']
            lower_east_column = HRV_bounds['LowerEastColumnActual']

            lower_area_extent = self._calculate_area_extent(
                center_point, lower_north_line, lower_east_column,
                lower_south_line, lower_west_column, we_offset,
                ns_offset, column_step, line_step
            )

            if is_rapid_scan:
                return lower_area_extent

            lower_nlines = lower_north_line - lower_south_line + 1
            lower_ncols = lower_west_column - lower_east_column + 1

            # upper window
            upper_north_line = HRV_bounds['UpperNorthLineActual']
            upper_west_column = HRV_bounds['UpperWestColumnActual']
            upper_south_line = HRV_bounds['UpperSouthLineActual']
            upper_east_column = HRV_bounds['UpperEastColumnActual']

            upper_area_extent = self._calculate_area_extent(
                center_point, upper_north_line, upper_east_column,
                upper_south_line, upper_west_column, we_offset,
                ns_offset, column_step, line_step
            )

            upper_nlines = upper_north_line - upper_south_line + 1
            upper_ncols = upper_west_column - upper_east_column + 1

            return [upper_area_extent, lower_area_extent, upper_nlines, upper_ncols, lower_nlines, lower_ncols]

        # If the data was ordered in a defined ROI, the area extent is in one piece, the corner points are
        # the same as for VISIR channels, and the HRV channel is having three times the amount of columns and rows.
        else:

            north = coeff * int(sec15hd['NorthLineSelectedRectangle']['Value'])
            east = coeff * int(sec15hd['EastColumnSelectedRectangle']['Value'])
            west = coeff * int(sec15hd['WestColumnSelectedRectangle']['Value'])
            south = coeff * int(sec15hd['SouthLineSelectedRectangle']['Value'])

            area_extent = self._calculate_area_extent(
                center_point, north, east,
                south, west, we_offset,
                ns_offset, column_step, line_step
            )

        return area_extent

    def get_dataset(self, dataset_id, dataset_info):
        """Get the dataset."""
        if dataset_id['name'] not in self.mda['channel_list']:
            raise KeyError('Channel % s not available in the file' % dataset_id['name'])
        elif dataset_id['name'] not in ['HRV']:
            shape = (self.mda['number_of_lines'], self.mda['number_of_columns'])

            # Check if there is only 1 channel in the list as a change
            # is needed in the arrray assignment ie channl id is not present
            if len(self.mda['channel_list']) == 1:
                raw = self.dask_array['visir']['line_data']
            else:
                i = self.mda['channel_list'].index(dataset_id['name'])
                raw = self.dask_array['visir']['line_data'][:, i, :]

            data = dec10216(raw.flatten())
            data = data.reshape(shape)

        else:
            shape = (self.mda['hrv_number_of_lines'], self.mda['hrv_number_of_columns'])

            raw2 = self.dask_array['hrv']['line_data'][:, 2, :]
            raw1 = self.dask_array['hrv']['line_data'][:, 1, :]
            raw0 = self.dask_array['hrv']['line_data'][:, 0, :]

            shape_layer = (self.mda['number_of_lines'], self.mda['hrv_number_of_columns'])
            data2 = dec10216(raw2.flatten())
            data2 = data2.reshape(shape_layer)
            data1 = dec10216(raw1.flatten())
            data1 = data1.reshape(shape_layer)
            data0 = dec10216(raw0.flatten())
            data0 = data0.reshape(shape_layer)

            data = np.stack((data0, data1, data2), axis=1).reshape(shape)

        xarr = xr.DataArray(data, dims=['y', 'x']).where(data != 0).astype(np.float32)

        if xarr is None:
            dataset = None
        else:
            dataset = self.calibrate(xarr, dataset_id)
            self._add_scanline_acq_time(dataset, dataset_id)
            dataset.attrs['units'] = dataset_info['units']
            dataset.attrs['wavelength'] = dataset_info['wavelength']
            dataset.attrs['standard_name'] = dataset_info['standard_name']
            dataset.attrs['platform_name'] = self.mda['platform_name']
            dataset.attrs['sensor'] = 'seviri'

            # Orbital parameters
            actual_lon, actual_lat, actual_alt = self._get_satpos()
            orbital_parameters = {
                'projection_longitude': self.mda['projection_parameters'][
                    'ssp_longitude'],
                'projection_latitude': 0.,
                'projection_altitude': self.mda['projection_parameters']['h'],
                'satellite_nominal_longitude': self.header['15_DATA_HEADER'][
                    'SatelliteStatus']['SatelliteDefinition'][
                    'NominalLongitude'],
                'satellite_nominal_latitude': 0.0
            }
            if actual_lon is not None:
                orbital_parameters.update({
                    'satellite_actual_longitude': actual_lon,
                    'satellite_actual_latitude': actual_lat,
                    'satellite_actual_altitude': actual_alt
                })
            dataset.attrs['orbital_parameters'] = orbital_parameters
        return dataset

    def calibrate(self, data, dataset_id):
        """Calibrate the data."""
        tic = datetime.now()
        channel_name = dataset_id['name']
        calib = SEVIRICalibrationHandler(
            platform_id=self.platform_id,
            channel_name=channel_name,
            coefs=self._get_calib_coefs(channel_name),
            calib_mode=self.calib_mode,
            scan_time=self.start_time
        )
        res = calib.calibrate(data, dataset_id['calibration'])
        logger.debug("Calibration time " + str(datetime.now() - tic))
        return res

    def _get_calib_coefs(self, channel_name):
        """Get coefficients for calibration from counts to radiance."""
        # even though all the channels may not be present in the file,
        # the header does have calibration coefficients for all the channels
        # hence, this channel index needs to refer to full channel list
        band_idx = list(CHANNEL_NAMES.values()).index(channel_name)

        coefs_nominal = self.header['15_DATA_HEADER'][
            'RadiometricProcessing']['Level15ImageCalibration']
        coefs_gsics = self.header['15_DATA_HEADER'][
            'RadiometricProcessing']['MPEFCalFeedback']
        radiance_types = self.header['15_DATA_HEADER']['ImageDescription'][
                'Level15ImageProduction']['PlannedChanProcessing']
        return create_coef_dict(
            coefs_nominal=(
                coefs_nominal['CalSlope'][band_idx],
                coefs_nominal['CalOffset'][band_idx]
            ),
            coefs_gsics=(
                coefs_gsics['GSICSCalCoeff'][band_idx],
                coefs_gsics['GSICSOffsetCount'][band_idx]
            ),
            ext_coefs=self.ext_calib_coefs.get(channel_name, {}),
            radiance_type=radiance_types[band_idx]
        )

    def _add_scanline_acq_time(self, dataset, dataset_id):
        """Add scanline acquisition time to the given dataset."""
        if dataset_id['name'] == 'HRV':
            tline = self._get_acq_time_hrv()
        else:
            tline = self._get_acq_time_visir(dataset_id)
        acq_time = get_cds_time(days=tline['Days'], msecs=tline['Milliseconds'])
        add_scanline_acq_time(dataset, acq_time)

    def _get_acq_time_hrv(self):
        """Get raw acquisition time for HRV channel.

        TODO: Duplicates code from get_dataset in order to avoid conflicts
              with #1438. Should be refactored once that is merged.
        """
        tline = self.dask_array['hrv']['acq_time']
        tline0 = tline[:, 0]
        tline1 = tline[:, 1]
        tline2 = tline[:, 2]
        return np.stack((tline0, tline1, tline2), axis=1).reshape(
            self.mda['hrv_number_of_lines'])

    def _get_acq_time_visir(self, dataset_id):
        """Get raw acquisition time for VIS/IR channels.

        TODO: Duplicates code from get_dataset in order to avoid conflicts
              with #1438. Should be refactored once that is merged.
        """
        # Check if there is only 1 channel in the list as a change
        # is needed in the arrray assignment ie channl id is not present
        if len(self.mda['channel_list']) == 1:
            return self.dask_array['visir']['acq_time']
        i = self.mda['channel_list'].index(dataset_id['name'])
        return self.dask_array['visir']['acq_time'][:, i]

    def _get_satpos(self):
        """Get actual satellite position in geodetic coordinates (WGS-84).

        Evaluate orbit polynomials at the start time of the scan.

        TODO: Factorize once #1457 is merged.

        Returns: Longitude [deg east], Latitude [deg north] and Altitude [m]
        """
        if self.satpos is None:
            a = self.mda['projection_parameters']['a']
            b = self.mda['projection_parameters']['b']
            time = self.start_time
            factory = SatelliteLocatorFactory(
                self.header['15_DATA_HEADER']['SatelliteStatus']['Orbit'][
                    'OrbitPolynomial']
            )
            sat_locator = factory.get_satellite_locator(time)
            try:
                lon, lat, alt = sat_locator.get_satpos_geodetic(time, a, b)
            except NoValidOrbitParams as err:
                logger.warning(err)
                lon = lat = alt = None

            # Cache results
            self.satpos = lon, lat, alt
        return self.satpos


def get_available_channels(header):
    """Get the available channels from the header information."""
    chlist_str = header['15_SECONDARY_PRODUCT_HEADER'][
        'SelectedBandIDs']['Value']
    retv = {}

    for idx, char in zip(range(12), chlist_str):
        retv[CHANNEL_NAMES[idx + 1]] = (char == 'X')

    return retv<|MERGE_RESOLUTION|>--- conflicted
+++ resolved
@@ -59,13 +59,11 @@
                                        CHANNEL_NAMES, SATNUM,
                                        dec10216, VISIR_NUM_COLUMNS,
                                        VISIR_NUM_LINES, HRV_NUM_COLUMNS,
-<<<<<<< HEAD
-                                       create_coef_dict)
-=======
-                                       VIS_CHANNELS, add_scanline_acq_time,
-                                       get_cds_time, NoValidOrbitParams,
+                                       create_coef_dict,
+                                       add_scanline_acq_time,
+                                       get_cds_time,
+                                       NoValidOrbitParams,
                                        SatelliteLocatorFactory)
->>>>>>> 2f45e63d
 from satpy.readers.seviri_l1b_native_hdr import (GSDTRecords, native_header,
                                                  native_trailer)
 from satpy.readers._geos_area import get_area_definition
