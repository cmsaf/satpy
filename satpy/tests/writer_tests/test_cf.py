#!/usr/bin/env python
# -*- coding: utf-8 -*-
# Copyright (c) 2017-2019 Satpy developers
#
# This file is part of satpy.
#
# satpy is free software: you can redistribute it and/or modify it under the
# terms of the GNU General Public License as published by the Free Software
# Foundation, either version 3 of the License, or (at your option) any later
# version.
#
# satpy is distributed in the hope that it will be useful, but WITHOUT ANY
# WARRANTY; without even the implied warranty of MERCHANTABILITY or FITNESS FOR
# A PARTICULAR PURPOSE.  See the GNU General Public License for more details.
#
# You should have received a copy of the GNU General Public License along with
# satpy.  If not, see <http://www.gnu.org/licenses/>.
"""Tests for the CF writer."""

from collections import OrderedDict
import os
import unittest
from unittest import mock
from datetime import datetime
import tempfile
from satpy.tests.utils import make_dsq

import numpy as np

try:
    from pyproj import CRS
except ImportError:
    CRS = None


class TempFile(object):
    """A temporary filename class."""

    def __init__(self):
        """Initialize."""
        self.filename = None

    def __enter__(self):
        """Enter."""
        self.handle, self.filename = tempfile.mkstemp()
        os.close(self.handle)
        return self.filename

    def __exit__(self, *args):
        """Exit."""
        os.remove(self.filename)


class TestCFWriter(unittest.TestCase):
    """Test case for CF writer."""

    def test_init(self):
        """Test initializing the CFWriter class."""
        from satpy.writers.cf_writer import CFWriter
        import satpy.config
        CFWriter(config_files=[os.path.join(satpy.config.CONFIG_PATH,
                                            'writers', 'cf.yaml')])

    def test_save_array(self):
        """Test saving an array to netcdf/cf."""
        from satpy import Scene
        import xarray as xr
        scn = Scene()
        start_time = datetime(2018, 5, 30, 10, 0)
        end_time = datetime(2018, 5, 30, 10, 15)
        scn['test-array'] = xr.DataArray([1, 2, 3],
                                         attrs=dict(start_time=start_time,
                                                    end_time=end_time,
                                                    prerequisites=[make_dsq(name='hej')]))
        with TempFile() as filename:
            scn.save_datasets(filename=filename, writer='cf')
            with xr.open_dataset(filename) as f:
                self.assertTrue(np.all(f['test-array'][:] == [1, 2, 3]))
                expected_prereq = ("DataQuery(name='hej')")
                self.assertEqual(f['test-array'].attrs['prerequisites'],
                                 expected_prereq)

    def test_save_with_compression(self):
        """Test saving an array with compression."""
        from satpy import Scene
        import xarray as xr
        scn = Scene()
        start_time = datetime(2018, 5, 30, 10, 0)
        end_time = datetime(2018, 5, 30, 10, 15)
        with mock.patch('satpy.writers.cf_writer.xr.Dataset') as xrdataset,\
                mock.patch('satpy.writers.cf_writer.make_time_bounds'):
            scn['test-array'] = xr.DataArray([1, 2, 3],
                                             attrs=dict(start_time=start_time,
                                                        end_time=end_time,
                                                        prerequisites=[make_dsq(name='hej')]))

            comp = {'zlib': True, 'complevel': 9}
            scn.save_datasets(filename='bla', writer='cf', compression=comp)
            ars, kws = xrdataset.call_args_list[1]
            self.assertDictEqual(ars[0]['test-array'].encoding, comp)

    def test_save_array_coords(self):
        """Test saving array with coordinates."""
        from satpy import Scene
        import xarray as xr
        import numpy as np
        scn = Scene()
        start_time = datetime(2018, 5, 30, 10, 0)
        end_time = datetime(2018, 5, 30, 10, 15)
        coords = {
            'x': np.arange(3),
            'y': np.arange(1),
        }
        if CRS is not None:
            proj_str = ('+proj=geos +lon_0=-95.0 +h=35786023.0 '
                        '+a=6378137.0 +b=6356752.31414 +sweep=x '
                        '+units=m +no_defs')
            coords['crs'] = CRS.from_string(proj_str)
        scn['test-array'] = xr.DataArray([[1, 2, 3]],
                                         dims=('y', 'x'),
                                         coords=coords,
                                         attrs=dict(start_time=start_time,
                                                    end_time=end_time,
                                                    prerequisites=[make_dsq(name='hej')]))
        with TempFile() as filename:
            scn.save_datasets(filename=filename, writer='cf')
            with xr.open_dataset(filename) as f:
                self.assertTrue(np.all(f['test-array'][:] == [1, 2, 3]))
                self.assertTrue(np.all(f['x'][:] == [0, 1, 2]))
                self.assertTrue(np.all(f['y'][:] == [0]))
                self.assertNotIn('crs', f)
                self.assertNotIn('_FillValue', f['x'].attrs)
                self.assertNotIn('_FillValue', f['y'].attrs)
                expected_prereq = ("DataQuery(name='hej')")
                self.assertEqual(f['test-array'].attrs['prerequisites'],
                                 expected_prereq)

    def test_groups(self):
        """Test creating a file with groups."""
        import xarray as xr
        from satpy import Scene

        tstart = datetime(2019, 4, 1, 12, 0)
        tend = datetime(2019, 4, 1, 12, 15)

        data_visir = [[1, 2], [3, 4]]
        y_visir = [1, 2]
        x_visir = [1, 2]
        time_vis006 = [1, 2]
        time_ir_108 = [3, 4]

        data_hrv = [[1, 2, 3], [4, 5, 6], [7, 8, 9]]
        y_hrv = [1, 2, 3]
        x_hrv = [1, 2, 3]
        time_hrv = [1, 2, 3]

        scn = Scene()
        scn['VIS006'] = xr.DataArray(data_visir,
                                     dims=('y', 'x'),
                                     coords={'y': y_visir, 'x': x_visir, 'acq_time': ('y', time_vis006)},
                                     attrs={'name': 'VIS006', 'start_time': tstart, 'end_time': tend})
        scn['IR_108'] = xr.DataArray(data_visir,
                                     dims=('y', 'x'),
                                     coords={'y': y_visir, 'x': x_visir, 'acq_time': ('y', time_ir_108)},
                                     attrs={'name': 'IR_108', 'start_time': tstart, 'end_time': tend})
        scn['HRV'] = xr.DataArray(data_hrv,
                                  dims=('y', 'x'),
                                  coords={'y': y_hrv, 'x': x_hrv, 'acq_time': ('y', time_hrv)},
                                  attrs={'name': 'HRV', 'start_time': tstart, 'end_time': tend})

        with TempFile() as filename:
            scn.save_datasets(filename=filename, writer='cf', groups={'visir': ['IR_108', 'VIS006'], 'hrv': ['HRV']},
                              pretty=True)

            nc_root = xr.open_dataset(filename)
            self.assertIn('history', nc_root.attrs)
            self.assertSetEqual(set(nc_root.variables.keys()), set())

            nc_visir = xr.open_dataset(filename, group='visir')
            nc_hrv = xr.open_dataset(filename, group='hrv')
            self.assertSetEqual(set(nc_visir.variables.keys()), {'VIS006', 'IR_108', 'y', 'x', 'VIS006_acq_time',
                                                                 'IR_108_acq_time'})
            self.assertSetEqual(set(nc_hrv.variables.keys()), {'HRV', 'y', 'x', 'acq_time'})
            for tst, ref in zip([nc_visir['VIS006'], nc_visir['IR_108'], nc_hrv['HRV']],
                                [scn['VIS006'], scn['IR_108'], scn['HRV']]):
                self.assertTrue(np.all(tst.data == ref.data))
            nc_root.close()
            nc_visir.close()
            nc_hrv.close()

        # Different projection coordinates in one group are not supported
        with TempFile() as filename:
            self.assertRaises(ValueError, scn.save_datasets, datasets=['VIS006', 'HRV'], filename=filename, writer='cf')

    def test_single_time_value(self):
        """Test setting a single time value."""
        from satpy import Scene
        import xarray as xr
        scn = Scene()
        start_time = datetime(2018, 5, 30, 10, 0)
        end_time = datetime(2018, 5, 30, 10, 15)
        test_array = np.array([[1, 2], [3, 4]])
        scn['test-array'] = xr.DataArray(test_array,
                                         dims=['x', 'y'],
                                         coords={'time': np.datetime64('2018-05-30T10:05:00')},
                                         attrs=dict(start_time=start_time,
                                                    end_time=end_time))
        with TempFile() as filename:
            scn.save_datasets(filename=filename, writer='cf')
            with xr.open_dataset(filename, decode_cf=True) as f:
                np.testing.assert_array_equal(f['time'], scn['test-array']['time'])
                bounds_exp = np.array([[start_time, end_time]], dtype='datetime64[m]')
                np.testing.assert_array_equal(f['time_bnds'], bounds_exp)

    def test_bounds(self):
        """Test setting time bounds."""
        from satpy import Scene
        import xarray as xr
        scn = Scene()
        start_time = datetime(2018, 5, 30, 10, 0)
        end_time = datetime(2018, 5, 30, 10, 15)
        test_array = np.array([[1, 2], [3, 4]]).reshape(2, 2, 1)
        scn['test-array'] = xr.DataArray(test_array,
                                         dims=['x', 'y', 'time'],
                                         coords={'time': [np.datetime64('2018-05-30T10:05:00')]},
                                         attrs=dict(start_time=start_time,
                                                    end_time=end_time))
        with TempFile() as filename:
            scn.save_datasets(filename=filename, writer='cf')
            # Check decoded time coordinates & bounds
            with xr.open_dataset(filename, decode_cf=True) as f:
                bounds_exp = np.array([[start_time, end_time]], dtype='datetime64[m]')
                np.testing.assert_array_equal(f['time_bnds'], bounds_exp)
                self.assertEqual(f['time'].attrs['bounds'], 'time_bnds')

            # Check raw time coordinates & bounds
            with xr.open_dataset(filename, decode_cf=False) as f:
                np.testing.assert_almost_equal(f['time_bnds'], [[-0.0034722, 0.0069444]])

        # User-specified time encoding should have preference
        with TempFile() as filename:
            time_units = 'seconds since 2018-01-01'
            scn.save_datasets(filename=filename, encoding={'time': {'units': time_units}},
                              writer='cf')
            with xr.open_dataset(filename, decode_cf=False) as f:
                np.testing.assert_array_equal(f['time_bnds'], [[12909600, 12910500]])

    def test_bounds_minimum(self):
        """Test minimum bounds."""
        from satpy import Scene
        import xarray as xr
        scn = Scene()
        start_timeA = datetime(2018, 5, 30, 10, 0)  # expected to be used
        end_timeA = datetime(2018, 5, 30, 10, 20)
        start_timeB = datetime(2018, 5, 30, 10, 3)
        end_timeB = datetime(2018, 5, 30, 10, 15)  # expected to be used
        test_arrayA = np.array([[1, 2], [3, 4]]).reshape(2, 2, 1)
        test_arrayB = np.array([[1, 2], [3, 5]]).reshape(2, 2, 1)
        scn['test-arrayA'] = xr.DataArray(test_arrayA,
                                          dims=['x', 'y', 'time'],
                                          coords={'time': [np.datetime64('2018-05-30T10:05:00')]},
                                          attrs=dict(start_time=start_timeA,
                                                     end_time=end_timeA))
        scn['test-arrayB'] = xr.DataArray(test_arrayB,
                                          dims=['x', 'y', 'time'],
                                          coords={'time': [np.datetime64('2018-05-30T10:05:00')]},
                                          attrs=dict(start_time=start_timeB,
                                                     end_time=end_timeB))
        with TempFile() as filename:
            scn.save_datasets(filename=filename, writer='cf')
            with xr.open_dataset(filename, decode_cf=True) as f:
                bounds_exp = np.array([[start_timeA, end_timeB]], dtype='datetime64[m]')
                np.testing.assert_array_equal(f['time_bnds'], bounds_exp)

    def test_bounds_missing_time_info(self):
        """Test time bounds generation in case of missing time."""
        from satpy import Scene
        import xarray as xr
        scn = Scene()
        start_timeA = datetime(2018, 5, 30, 10, 0)
        end_timeA = datetime(2018, 5, 30, 10, 15)
        test_arrayA = np.array([[1, 2], [3, 4]]).reshape(2, 2, 1)
        test_arrayB = np.array([[1, 2], [3, 5]]).reshape(2, 2, 1)
        scn['test-arrayA'] = xr.DataArray(test_arrayA,
                                          dims=['x', 'y', 'time'],
                                          coords={'time': [np.datetime64('2018-05-30T10:05:00')]},
                                          attrs=dict(start_time=start_timeA,
                                                     end_time=end_timeA))
        scn['test-arrayB'] = xr.DataArray(test_arrayB,
                                          dims=['x', 'y', 'time'],
                                          coords={'time': [np.datetime64('2018-05-30T10:05:00')]})
        with TempFile() as filename:
            scn.save_datasets(filename=filename, writer='cf')
            with xr.open_dataset(filename, decode_cf=True) as f:
                bounds_exp = np.array([[start_timeA, end_timeA]], dtype='datetime64[m]')
                np.testing.assert_array_equal(f['time_bnds'], bounds_exp)

    def test_encoding_kwarg(self):
        """Test 'encoding' keyword argument."""
        from satpy import Scene
        import xarray as xr
        scn = Scene()
        start_time = datetime(2018, 5, 30, 10, 0)
        end_time = datetime(2018, 5, 30, 10, 15)
        scn['test-array'] = xr.DataArray([1, 2, 3],
                                         attrs=dict(start_time=start_time,
                                                    end_time=end_time))
        with TempFile() as filename:
            encoding = {'test-array': {'dtype': 'int8',
                                       'scale_factor': 0.1,
                                       'add_offset': 0.0,
                                       '_FillValue': 3}}
            scn.save_datasets(filename=filename, encoding=encoding, writer='cf')
            with xr.open_dataset(filename, mask_and_scale=False) as f:
                self.assertTrue(np.all(f['test-array'][:] == [10, 20, 30]))
                self.assertTrue(f['test-array'].attrs['scale_factor'] == 0.1)
                self.assertTrue(f['test-array'].attrs['_FillValue'] == 3)
                # check that dtype behave as int8
                self.assertTrue(np.iinfo(f['test-array'][:].dtype).max == 127)

    def test_unlimited_dims_kwarg(self):
        """Test specification of unlimited dimensions."""
        from satpy import Scene
        import xarray as xr
        scn = Scene()
        start_time = datetime(2018, 5, 30, 10, 0)
        end_time = datetime(2018, 5, 30, 10, 15)
        test_array = np.array([[1, 2], [3, 4]])
        scn['test-array'] = xr.DataArray(test_array,
                                         dims=['x', 'y'],
                                         coords={'time': np.datetime64('2018-05-30T10:05:00')},
                                         attrs=dict(start_time=start_time,
                                                    end_time=end_time))
        with TempFile() as filename:
            scn.save_datasets(filename=filename, writer='cf', unlimited_dims=['time'])
            with xr.open_dataset(filename) as f:
                self.assertSetEqual(f.encoding['unlimited_dims'], {'time'})

    def test_header_attrs(self):
        """Check master attributes are set."""
        from satpy import Scene
        import xarray as xr
        scn = Scene()
        start_time = datetime(2018, 5, 30, 10, 0)
        end_time = datetime(2018, 5, 30, 10, 15)
        scn['test-array'] = xr.DataArray([1, 2, 3],
                                         attrs=dict(start_time=start_time,
                                                    end_time=end_time))
        with TempFile() as filename:
            header_attrs = {'sensor': 'SEVIRI',
                            'orbit': 99999,
                            'none': None,
                            'list': [1, 2, 3],
                            'set': {1, 2, 3},
                            'dict': {'a': 1, 'b': 2},
                            'nested': {'outer': {'inner1': 1, 'inner2': 2}},
                            'bool': True,
                            'bool_': np.bool_(True)}
            scn.save_datasets(filename=filename,
                              header_attrs=header_attrs,
                              flatten_attrs=True,
                              writer='cf')
            with xr.open_dataset(filename) as f:
                self.assertIn('history', f.attrs)
                self.assertEqual(f.attrs['sensor'], 'SEVIRI')
                self.assertEqual(f.attrs['orbit'], 99999)
                np.testing.assert_array_equal(f.attrs['list'], [1, 2, 3])
                self.assertEqual(f.attrs['set'], '{1, 2, 3}')
                self.assertEqual(f.attrs['dict_a'], 1)
                self.assertEqual(f.attrs['dict_b'], 2)
                self.assertEqual(f.attrs['nested_outer_inner1'], 1)
                self.assertEqual(f.attrs['nested_outer_inner2'], 2)
                self.assertEqual(f.attrs['bool'], 'true')
                self.assertEqual(f.attrs['bool_'], 'true')
                self.assertTrue('none' not in f.attrs.keys())

    def get_test_attrs(self):
        """Create some dataset attributes for testing purpose.

        Returns:
            Attributes, encoded attributes, encoded and flattened attributes

        """
        attrs = {'name': 'IR_108',
                 'start_time': datetime(2018, 1, 1, 0),
                 'end_time': datetime(2018, 1, 1, 0, 15),
                 'int': 1,
                 'float': 1.0,
                 'none': None,  # should be dropped
                 'numpy_int': np.uint8(1),
                 'numpy_float': np.float32(1),
                 'numpy_bool': np.bool(True),
                 'numpy_void': np.void(0),
                 'numpy_bytes': np.bytes_('test'),
                 'numpy_string': np.string_('test'),
                 'list': [1, 2, np.float64(3)],
                 'nested_list': ["1", ["2", [3]]],
                 'bool': True,
                 'array': np.array([1, 2, 3], dtype='uint8'),
                 'array_bool': np.array([True, False, True]),
                 'array_2d': np.array([[1, 2], [3, 4]]),
                 'array_3d': np.array([[[1, 2], [3, 4]], [[1, 2], [3, 4]]]),
                 'dict': {'a': 1, 'b': 2},
                 'nested_dict': {'l1': {'l2': {'l3': np.array([1, 2, 3], dtype='uint8')}}},
                 'raw_metadata': OrderedDict([
                      ('recarray', np.zeros(3, dtype=[('x', 'i4'), ('y', 'u1')])),
                      ('flag', np.bool_(True)),
                      ('dict', OrderedDict([('a', 1), ('b', np.array([1, 2, 3], dtype='uint8'))]))
                 ])}
        encoded = {'name': 'IR_108',
                   'start_time': '2018-01-01 00:00:00',
                   'end_time': '2018-01-01 00:15:00',
                   'int': 1,
                   'float': 1.0,
                   'numpy_int': np.uint8(1),
                   'numpy_float': np.float32(1),
                   'numpy_bool': 'true',
                   'numpy_void': '[]',
                   'numpy_bytes': 'test',
                   'numpy_string': 'test',
                   'list': [1, 2, np.float64(3)],
                   'nested_list': '["1", ["2", [3]]]',
                   'bool': 'true',
                   'array': np.array([1, 2, 3], dtype='uint8'),
                   'array_bool': ['true', 'false', 'true'],
                   'array_2d': '[[1, 2], [3, 4]]',
                   'array_3d': '[[[1, 2], [3, 4]], [[1, 2], [3, 4]]]',
                   'dict': '{"a": 1, "b": 2}',
                   'nested_dict': '{"l1": {"l2": {"l3": [1, 2, 3]}}}',
                   'raw_metadata': '{"recarray": [[0, 0], [0, 0], [0, 0]], '
                                   '"flag": "true", "dict": {"a": 1, "b": [1, 2, 3]}}'}
        encoded_flat = {'name': 'IR_108',
                        'start_time': '2018-01-01 00:00:00',
                        'end_time': '2018-01-01 00:15:00',
                        'int': 1,
                        'float': 1.0,
                        'numpy_int': np.uint8(1),
                        'numpy_float': np.float32(1),
                        'numpy_bool': 'true',
                        'numpy_void': '[]',
                        'numpy_bytes': 'test',
                        'numpy_string': 'test',
                        'list': [1, 2, np.float64(3)],
                        'nested_list': '["1", ["2", [3]]]',
                        'bool': 'true',
                        'array': np.array([1, 2, 3], dtype='uint8'),
                        'array_bool': ['true', 'false', 'true'],
                        'array_2d': '[[1, 2], [3, 4]]',
                        'array_3d': '[[[1, 2], [3, 4]], [[1, 2], [3, 4]]]',
                        'dict_a': 1,
                        'dict_b': 2,
                        'nested_dict_l1_l2_l3': np.array([1, 2, 3], dtype='uint8'),
                        'raw_metadata_recarray': '[[0, 0], [0, 0], [0, 0]]',
                        'raw_metadata_flag': 'true',
                        'raw_metadata_dict_a': 1,
                        'raw_metadata_dict_b': np.array([1, 2, 3], dtype='uint8')}
        return attrs, encoded, encoded_flat

    def assertDictWithArraysEqual(self, d1, d2):
        """Check that dicts containing arrays are equal."""
        self.assertSetEqual(set(d1.keys()), set(d2.keys()))
        for key, val1 in d1.items():
            val2 = d2[key]
            if isinstance(val1, np.ndarray):
                self.assertTrue(np.all(val1 == val2))
                self.assertEqual(val1.dtype, val2.dtype)
            else:
                self.assertEqual(val1, val2)
                if isinstance(val1, (np.floating, np.integer, np.bool_)):
                    self.assertTrue(isinstance(val2, np.generic))
                    self.assertEqual(val1.dtype, val2.dtype)

    def test_encode_attrs_nc(self):
        """Test attributes encoding."""
        from satpy.writers.cf_writer import encode_attrs_nc
        import json

        attrs, expected, _ = self.get_test_attrs()

        # Test encoding
        encoded = encode_attrs_nc(attrs)
        self.assertDictWithArraysEqual(expected, encoded)

        # Test decoding of json-encoded attributes
        raw_md_roundtrip = {'recarray': [[0, 0], [0, 0], [0, 0]],
                            'flag': 'true',
                            'dict': {'a': 1, 'b': [1, 2, 3]}}
        self.assertDictEqual(json.loads(encoded['raw_metadata']), raw_md_roundtrip)
        self.assertListEqual(json.loads(encoded['array_3d']), [[[1, 2], [3, 4]], [[1, 2], [3, 4]]])
        self.assertDictEqual(json.loads(encoded['nested_dict']), {"l1": {"l2": {"l3": [1, 2, 3]}}})
        self.assertListEqual(json.loads(encoded['nested_list']), ["1", ["2", [3]]])

    def test_da2cf(self):
        """Test the conversion of a DataArray to a CF-compatible DataArray."""
        from satpy.writers.cf_writer import CFWriter
        import xarray as xr

        # Create set of test attributes
        attrs, attrs_expected, attrs_expected_flat = self.get_test_attrs()
        attrs['area'] = 'some_area'
        attrs['prerequisites'] = [make_dsq(name='hej')]

        # Adjust expected attributes
        expected_prereq = ("DataQuery(name='hej')")
        update = {'prerequisites': [expected_prereq], 'long_name': attrs['name']}

        attrs_expected.update(update)
        attrs_expected_flat.update(update)

        attrs_expected.pop('name')
        attrs_expected_flat.pop('name')

        # Create test data array
        arr = xr.DataArray(np.array([[1, 2], [3, 4]]), attrs=attrs, dims=('y', 'x'),
                           coords={'y': [0, 1], 'x': [1, 2], 'acq_time': ('y', [3, 4])})

        # Test conversion to something cf-compliant
        res = CFWriter.da2cf(arr)
        self.assertTrue(np.all(res['x'] == arr['x']))
        self.assertTrue(np.all(res['y'] == arr['y']))
        self.assertTrue(np.all(res['acq_time'] == arr['acq_time']))
        self.assertDictEqual(res['x'].attrs, {'units': 'm', 'standard_name': 'projection_x_coordinate'})
        self.assertDictEqual(res['y'].attrs, {'units': 'm', 'standard_name': 'projection_y_coordinate'})
        self.assertDictWithArraysEqual(res.attrs, attrs_expected)

        # Test attribute kwargs
        res_flat = CFWriter.da2cf(arr, flatten_attrs=True, exclude_attrs=['int'])
        attrs_expected_flat.pop('int')
        self.assertDictWithArraysEqual(res_flat.attrs, attrs_expected_flat)

    @mock.patch('satpy.writers.cf_writer.CFWriter.__init__', return_value=None)
    def test_collect_datasets(self, *mocks):
        """Test collecting CF datasets from a DataArray objects."""
        from satpy.writers.cf_writer import CFWriter
        import xarray as xr
        import pyresample.geometry
        geos = pyresample.geometry.AreaDefinition(
            area_id='geos',
            description='geos',
            proj_id='geos',
            projection={'proj': 'geos', 'h': 35785831., 'a': 6378169., 'b': 6356583.8},
            width=2, height=2,
            area_extent=[-1, -1, 1, 1])

        # Define test datasets
        data = [[1, 2], [3, 4]]
        y = [1, 2]
        x = [1, 2]
        time = [1, 2]
        tstart = datetime(2019, 4, 1, 12, 0)
        tend = datetime(2019, 4, 1, 12, 15)
        datasets = [xr.DataArray(data=data, dims=('y', 'x'), coords={'y': y, 'x': x, 'acq_time': ('y', time)},
                                 attrs={'name': 'var1', 'start_time': tstart, 'end_time': tend, 'area': geos}),
                    xr.DataArray(data=data, dims=('y', 'x'), coords={'y': y, 'x': x, 'acq_time': ('y', time)},
                                 attrs={'name': 'var2', 'long_name': 'variable 2'})]

        # Collect datasets
        writer = CFWriter()
        datas, start_times, end_times = writer._collect_datasets(datasets, include_lonlats=True)

        # Test results
        self.assertEqual(len(datas), 3)
        self.assertEqual(set(datas.keys()), {'var1', 'var2', 'geos'})
        self.assertListEqual(start_times, [None, tstart, None])
        self.assertListEqual(end_times, [None, tend, None])
        var1 = datas['var1']
        var2 = datas['var2']
        self.assertEqual(var1.name, 'var1')
        self.assertEqual(var1.attrs['grid_mapping'], 'geos')
        self.assertEqual(var1.attrs['start_time'], '2019-04-01 12:00:00')
        self.assertEqual(var1.attrs['end_time'], '2019-04-01 12:15:00')
        self.assertEqual(var1.attrs['long_name'], 'var1')
        # variable 2
        self.assertNotIn('grid_mapping', var2.attrs)
        self.assertEqual(var2.attrs['long_name'], 'variable 2')

    def test_assert_xy_unique(self):
        """Test that the x and y coordinates are unique."""
        import xarray as xr
        from satpy.writers.cf_writer import assert_xy_unique

        dummy = [[1, 2], [3, 4]]
        datas = {'a': xr.DataArray(data=dummy, dims=('y', 'x'), coords={'y': [1, 2], 'x': [3, 4]}),
                 'b': xr.DataArray(data=dummy, dims=('y', 'x'), coords={'y': [1, 2], 'x': [3, 4]}),
                 'n': xr.DataArray(data=dummy, dims=('v', 'w'), coords={'v': [1, 2], 'w': [3, 4]})}
        assert_xy_unique(datas)

        datas['c'] = xr.DataArray(data=dummy, dims=('y', 'x'), coords={'y': [1, 3], 'x': [3, 4]})
        self.assertRaises(ValueError, assert_xy_unique, datas)

    def test_link_coords(self):
        """Check that coordinates link has been established correctly."""
        import xarray as xr
        from satpy.writers.cf_writer import link_coords
        import numpy as np

        data = [[1, 2], [3, 4]]
        lon = np.zeros((2, 2))
        lat = np.ones((2, 2))
        datasets = {
            'var1': xr.DataArray(data=data, dims=('y', 'x'), attrs={'coordinates': 'lon lat'}),
            'var2': xr.DataArray(data=data, dims=('y', 'x')),
            'lon': xr.DataArray(data=lon, dims=('y', 'x')),
            'lat': xr.DataArray(data=lat, dims=('y', 'x'))
        }

        link_coords(datasets)

        # Check that link has been established correctly and 'coordinate' atrribute has been dropped
        self.assertIn('lon', datasets['var1'].coords)
        self.assertIn('lat', datasets['var1'].coords)
        self.assertTrue(np.all(datasets['var1']['lon'].data == lon))
        self.assertTrue(np.all(datasets['var1']['lat'].data == lat))
        self.assertNotIn('coordinates', datasets['var1'].attrs)

        # There should be no link if there was no 'coordinate' attribute
        self.assertNotIn('lon', datasets['var2'].coords)
        self.assertNotIn('lat', datasets['var2'].coords)

    def test_make_alt_coords_unique(self):
        """Test that created coordinate variables are unique."""
        import xarray as xr
        from satpy.writers.cf_writer import make_alt_coords_unique

        data = [[1, 2], [3, 4]]
        y = [1, 2]
        x = [1, 2]
        time1 = [1, 2]
        time2 = [3, 4]
        datasets = {'var1': xr.DataArray(data=data,
                                         dims=('y', 'x'),
                                         coords={'y': y, 'x': x, 'acq_time': ('y', time1)}),
                    'var2': xr.DataArray(data=data,
                                         dims=('y', 'x'),
                                         coords={'y': y, 'x': x, 'acq_time': ('y', time2)})}

        # Test that dataset names are prepended to alternative coordinates
        res = make_alt_coords_unique(datasets)
        self.assertTrue(np.all(res['var1']['var1_acq_time'] == time1))
        self.assertTrue(np.all(res['var2']['var2_acq_time'] == time2))
        self.assertNotIn('acq_time', res['var1'].coords)
        self.assertNotIn('acq_time', res['var2'].coords)

        # Make sure nothing else is modified
        self.assertTrue(np.all(res['var1']['x'] == x))
        self.assertTrue(np.all(res['var1']['y'] == y))
        self.assertTrue(np.all(res['var2']['x'] == x))
        self.assertTrue(np.all(res['var2']['y'] == y))

        # Coords not unique -> Dataset names must be prepended, even if pretty=True
        with mock.patch('satpy.writers.cf_writer.warnings.warn') as warn:
            res = make_alt_coords_unique(datasets, pretty=True)
            warn.assert_called()
            self.assertTrue(np.all(res['var1']['var1_acq_time'] == time1))
            self.assertTrue(np.all(res['var2']['var2_acq_time'] == time2))
            self.assertNotIn('acq_time', res['var1'].coords)
            self.assertNotIn('acq_time', res['var2'].coords)

        # Coords unique and pretty=True -> Don't modify coordinate names
        datasets['var2']['acq_time'] = ('y', time1)
        res = make_alt_coords_unique(datasets, pretty=True)
        self.assertTrue(np.all(res['var1']['acq_time'] == time1))
        self.assertTrue(np.all(res['var2']['acq_time'] == time1))
        self.assertNotIn('var1_acq_time', res['var1'].coords)
        self.assertNotIn('var2_acq_time', res['var2'].coords)

    def test_area2cf(self):
        """Test the conversion of an area to CF standards."""
        import xarray as xr
        import pyresample.geometry
        from satpy.writers.cf_writer import area2cf

        ds_base = xr.DataArray(data=[[1, 2], [3, 4]], dims=('y', 'x'), coords={'y': [1, 2], 'x': [3, 4]},
                               attrs={'name': 'var1'})

        # a) Area Definition and strict=False
        geos = pyresample.geometry.AreaDefinition(
            area_id='geos',
            description='geos',
            proj_id='geos',
            projection={'proj': 'geos', 'h': 35785831., 'a': 6378169., 'b': 6356583.8},
            width=2, height=2,
            area_extent=[-1, -1, 1, 1])
        ds = ds_base.copy(deep=True)
        ds.attrs['area'] = geos

        res = area2cf(ds)
        self.assertEqual(len(res), 2)
        self.assertEqual(res[0].size, 1)  # grid mapping variable
        self.assertEqual(res[0].name, res[1].attrs['grid_mapping'])

        # b) Area Definition and strict=False
        ds = ds_base.copy(deep=True)
        ds.attrs['area'] = geos
        res = area2cf(ds, strict=True)
        # same as above
        self.assertEqual(len(res), 2)
        self.assertEqual(res[0].size, 1)  # grid mapping variable
        self.assertEqual(res[0].name, res[1].attrs['grid_mapping'])
        # but now also have the lon/lats
        self.assertIn('longitude', res[1].coords)
        self.assertIn('latitude', res[1].coords)

        # c) Swath Definition
        swath = pyresample.geometry.SwathDefinition(lons=[[1, 1], [2, 2]], lats=[[1, 2], [1, 2]])
        ds = ds_base.copy(deep=True)
        ds.attrs['area'] = swath

        res = area2cf(ds)
        self.assertEqual(len(res), 1)
        self.assertIn('longitude', res[0].coords)
        self.assertIn('latitude', res[0].coords)
        self.assertNotIn('grid_mapping', res[0].attrs)

    def test_area2gridmapping(self):
        """Test the conversion from pyresample area object to CF grid mapping."""
        import xarray as xr
        import pyresample.geometry
        from satpy.writers.cf_writer import area2gridmapping

        def _gm_matches(gmapping, expected):
            """Assert that all keys in ``expected`` match the values in ``gmapping``."""
            for attr_key, attr_val in expected.attrs.items():
                test_val = gmapping.attrs[attr_key]
                if attr_val is None or isinstance(attr_val, str):
                    self.assertEqual(test_val, attr_val)
                else:
                    np.testing.assert_almost_equal(test_val, attr_val, decimal=3)

        ds_base = xr.DataArray(data=[[1, 2], [3, 4]], dims=('y', 'x'), coords={'y': [1, 2], 'x': [3, 4]},
                               attrs={'name': 'var1'})

        # a) Projection has a corresponding CF representation (e.g. geos)
        a = 6378169.
        b = 6356583.8
        h = 35785831.
        geos = pyresample.geometry.AreaDefinition(
            area_id='geos',
            description='geos',
            proj_id='geos',
            projection={'proj': 'geos', 'h': h, 'a': a, 'b': b,
                        'lat_0': 0, 'lon_0': 0},
            width=2, height=2,
            area_extent=[-1, -1, 1, 1])
        geos_expected = xr.DataArray(data=0,
                                     attrs={'perspective_point_height': h,
                                            'latitude_of_projection_origin': 0,
                                            'longitude_of_projection_origin': 0,
                                            'grid_mapping_name': 'geostationary',
                                            'semi_major_axis': a,
                                            'semi_minor_axis': b,
                                            # 'sweep_angle_axis': None,
                                            })

        ds = ds_base.copy()
        ds.attrs['area'] = geos
        new_ds, grid_mapping = area2gridmapping(ds)
        if 'sweep_angle_axis' in grid_mapping.attrs:
            # older versions of pyproj might not include this
            self.assertEqual(grid_mapping.attrs['sweep_angle_axis'], 'y')

        self.assertEqual(new_ds.attrs['grid_mapping'], 'geos')
        _gm_matches(grid_mapping, geos_expected)
        # should not have been modified
        self.assertNotIn('grid_mapping', ds.attrs)

        # b) Projection does not have a corresponding CF representation (COSMO)
        cosmo7 = pyresample.geometry.AreaDefinition(
            area_id='cosmo7',
            description='cosmo7',
            proj_id='cosmo7',
            projection={'proj': 'ob_tran', 'ellps': 'WGS84', 'lat_0': 46, 'lon_0': 4.535,
                        'o_proj': 'stere', 'o_lat_p': 90, 'o_lon_p': -5.465},
            width=597, height=510,
            area_extent=[-1812933, -1003565, 814056, 1243448]
        )

        ds = ds_base.copy()
        ds.attrs['area'] = cosmo7

        new_ds, grid_mapping = area2gridmapping(ds)
        self.assertIn('crs_wkt', grid_mapping.attrs)
        wkt = grid_mapping.attrs['crs_wkt']
        self.assertIn('ELLIPSOID["WGS 84"', wkt)
        self.assertIn('PARAMETER["lat_0",46', wkt)
        self.assertIn('PARAMETER["lon_0",4.535', wkt)
        self.assertIn('PARAMETER["o_lat_p",90', wkt)
        self.assertIn('PARAMETER["o_lon_p",-5.465', wkt)
        self.assertEqual(new_ds.attrs['grid_mapping'], 'cosmo7')

        # c) Projection Transverse Mercator
        lat_0 = 36.5
        lon_0 = 15.0

        tmerc = pyresample.geometry.AreaDefinition(
            area_id='tmerc',
            description='tmerc',
            proj_id='tmerc',
            projection={'proj': 'tmerc', 'ellps': 'WGS84', 'lat_0': 36.5, 'lon_0': 15.0},
            width=2, height=2,
            area_extent=[-1, -1, 1, 1])

        tmerc_expected = xr.DataArray(data=0,
                                      attrs={'latitude_of_projection_origin': lat_0,
                                             'longitude_of_central_meridian': lon_0,
                                             'grid_mapping_name': 'transverse_mercator',
                                             'reference_ellipsoid_name': 'WGS 84',
                                             'false_easting': 0.,
                                             'false_northing': 0.,
                                             })

        ds = ds_base.copy()
        ds.attrs['area'] = tmerc
        new_ds, grid_mapping = area2gridmapping(ds)
        self.assertEqual(new_ds.attrs['grid_mapping'], 'tmerc')
        _gm_matches(grid_mapping, tmerc_expected)

        # d) Projection that has a representation but no explicit a/b
        h = 35785831.
        geos = pyresample.geometry.AreaDefinition(
            area_id='geos',
            description='geos',
            proj_id='geos',
            projection={'proj': 'geos', 'h': h, 'datum': 'WGS84', 'ellps': 'GRS80',
                        'lat_0': 0, 'lon_0': 0},
            width=2, height=2,
            area_extent=[-1, -1, 1, 1])
        geos_expected = xr.DataArray(data=0,
                                     attrs={'perspective_point_height': h,
                                            'latitude_of_projection_origin': 0,
                                            'longitude_of_projection_origin': 0,
                                            'grid_mapping_name': 'geostationary',
                                            # 'semi_major_axis': 6378137.0,
                                            # 'semi_minor_axis': 6356752.314,
                                            # 'sweep_angle_axis': None,
                                            })

        ds = ds_base.copy()
        ds.attrs['area'] = geos
        new_ds, grid_mapping = area2gridmapping(ds)

        self.assertEqual(new_ds.attrs['grid_mapping'], 'geos')
        _gm_matches(grid_mapping, geos_expected)

        # e) oblique Mercator
        area = pyresample.geometry.AreaDefinition(
            area_id='omerc_otf',
            description='On-the-fly omerc area',
            proj_id='omerc',
            projection={'alpha': '9.02638777018478', 'ellps': 'WGS84', 'gamma': '0', 'k': '1',
                        'lat_0': '-0.256794486098476', 'lonc': '13.7888658224205',
                        'proj': 'omerc', 'units': 'm'},
            width=2837,
            height=5940,
            area_extent=[-1460463.0893, 3455291.3877, 1538407.1158, 9615788.8787]
        )

        omerc_dict = {'azimuth_of_central_line': 9.02638777018478,
                      'false_easting': 0.,
                      'false_northing': 0.,
                      # 'gamma': 0,  # this is not CF compliant
                      'grid_mapping_name': "oblique_mercator",
                      'latitude_of_projection_origin': -0.256794486098476,
                      'longitude_of_projection_origin': 13.7888658224205,
                      # 'prime_meridian_name': "Greenwich",
                      'reference_ellipsoid_name': "WGS 84"}
        omerc_expected = xr.DataArray(data=0, attrs=omerc_dict)

        ds = ds_base.copy()
        ds.attrs['area'] = area
        new_ds, grid_mapping = area2gridmapping(ds)

        self.assertEqual(new_ds.attrs['grid_mapping'], 'omerc_otf')
        _gm_matches(grid_mapping, omerc_expected)

        # f) Projection that has a representation but no explicit a/b
        h = 35785831.
        geos = pyresample.geometry.AreaDefinition(
            area_id='geos',
            description='geos',
            proj_id='geos',
            projection={'proj': 'geos', 'h': h, 'datum': 'WGS84', 'ellps': 'GRS80',
                        'lat_0': 0, 'lon_0': 0},
            width=2, height=2,
            area_extent=[-1, -1, 1, 1])
        geos_expected = xr.DataArray(data=0,
                                     attrs={'perspective_point_height': h,
                                            'latitude_of_projection_origin': 0,
                                            'longitude_of_projection_origin': 0,
                                            'grid_mapping_name': 'geostationary',
                                            'reference_ellipsoid_name': 'WGS 84',
                                            })

        ds = ds_base.copy()
        ds.attrs['area'] = geos
        new_ds, grid_mapping = area2gridmapping(ds)

        self.assertEqual(new_ds.attrs['grid_mapping'], 'geos')
        _gm_matches(grid_mapping, geos_expected)

    def test_area2lonlat(self):
        """Test the conversion from areas to lon/lat."""
        import pyresample.geometry
        import xarray as xr
        import dask.array as da
        from satpy.writers.cf_writer import area2lonlat

        area = pyresample.geometry.AreaDefinition(
            'seviri',
            'Native SEVIRI grid',
            'geos',
            "+a=6378169.0 +h=35785831.0 +b=6356583.8 +lon_0=0 +proj=geos",
            2, 2,
            [-5570248.686685662, -5567248.28340708, 5567248.28340708, 5570248.686685662]
        )
        lons_ref, lats_ref = area.get_lonlats()
        dataarray = xr.DataArray(data=[[1, 2], [3, 4]], dims=('y', 'x'), attrs={'area': area})

        res = area2lonlat(dataarray)

        # original should be unmodified
        self.assertNotIn('longitude', dataarray.coords)
        self.assertEqual(set(res.coords), {'longitude', 'latitude'})
        lat = res['latitude']
        lon = res['longitude']
        np.testing.assert_array_equal(lat.data, lats_ref)
        np.testing.assert_array_equal(lon.data, lons_ref)
        assert {'name': 'latitude', 'standard_name': 'latitude', 'units': 'degrees_north'}.items() <= lat.attrs.items()
        assert {'name': 'longitude', 'standard_name': 'longitude', 'units': 'degrees_east'}.items() <= lon.attrs.items()

        area = pyresample.geometry.AreaDefinition(
            'seviri',
            'Native SEVIRI grid',
            'geos',
            "+a=6378169.0 +h=35785831.0 +b=6356583.8 +lon_0=0 +proj=geos",
            10, 10,
            [-5570248.686685662, -5567248.28340708, 5567248.28340708, 5570248.686685662]
        )
        lons_ref, lats_ref = area.get_lonlats()
        dataarray = xr.DataArray(data=da.from_array(np.arange(3*10*10).reshape(3, 10, 10), chunks=(1, 5, 5)),
                                 dims=('bands', 'y', 'x'), attrs={'area': area})
        res = area2lonlat(dataarray)

        # original should be unmodified
        self.assertNotIn('longitude', dataarray.coords)
        self.assertEqual(set(res.coords), {'longitude', 'latitude'})
        lat = res['latitude']
        lon = res['longitude']
<<<<<<< HEAD
        self.assertTrue(np.all(lat.data == lats_ref))
        self.assertTrue(np.all(lon.data == lons_ref))
        self.assertDictContainsSubset({'name': 'latitude', 'standard_name': 'latitude', 'units': 'degrees_north'},
                                      lat.attrs)
        self.assertDictContainsSubset({'name': 'longitude', 'standard_name': 'longitude', 'units': 'degrees_east'},
                                      lon.attrs)

    def test_global_attr_default_history_and_Conventions(self):
        """Test saving global attributes history and Conventions"""
        from satpy import Scene
        import xarray as xr
        scn = Scene()
        start_time = datetime(2018, 5, 30, 10, 0)
        end_time = datetime(2018, 5, 30, 10, 15)
        scn['test-array'] = xr.DataArray([[1, 2, 3]],
                                         dims=('y', 'x'),
                                         attrs=dict(start_time=start_time,
                                                    end_time=end_time,
                                                    prerequisites=[DatasetID('hej')]))
        with TempFile() as filename:
            scn.save_datasets(filename=filename, writer='cf')
            with xr.open_dataset(filename) as f:
                self.assertEqual(f.attrs['Conventions'], 'CF-1.7')
                self.assertIn('Created by pytroll/satpy on', f.attrs['history'])

    def test_global_attr_history_and_Conventions(self):
        """Test saving global attributes history and Conventions"""
        from satpy import Scene
        import xarray as xr
        scn = Scene()
        start_time = datetime(2018, 5, 30, 10, 0)
        end_time = datetime(2018, 5, 30, 10, 15)
        scn['test-array'] = xr.DataArray([[1, 2, 3]],
                                         dims=('y', 'x'),
                                         attrs=dict(start_time=start_time,
                                                    end_time=end_time,
                                                    prerequisites=[DatasetID('hej')]))
        header_attrs = {}
        header_attrs['history'] = 'TEST add history',
        header_attrs['Conventions'] = 'CF-1.7, ACDD-1.3'
        with TempFile() as filename:
            scn.save_datasets(filename=filename, writer='cf', header_attrs=header_attrs)
            with xr.open_dataset(filename) as f:
                self.assertEqual(f.attrs['Conventions'], 'CF-1.7, ACDD-1.3')
                self.assertIn('TEST add history\n', f.attrs['history'])
                self.assertIn('Created by pytroll/satpy on', f.attrs['history'])


def suite():
    """Test suite for this writer's tests."""
    loader = unittest.TestLoader()
    mysuite = unittest.TestSuite()
    mysuite.addTest(loader.loadTestsFromTestCase(TestCFWriter))
    return mysuite


if __name__ == "__main__":
    unittest.main()
=======
        np.testing.assert_array_equal(lat.data, lats_ref)
        np.testing.assert_array_equal(lon.data, lons_ref)
        assert {'name': 'latitude', 'standard_name': 'latitude', 'units': 'degrees_north'}.items() <= lat.attrs.items()
        assert {'name': 'longitude', 'standard_name': 'longitude', 'units': 'degrees_east'}.items() <= lon.attrs.items()

    def test_load_module_with_old_pyproj(self):
        """Test that cf_writer can still be loaded with pyproj 1.9.6."""
        import pyproj # noqa 401
        import sys
        import importlib
        old_version = sys.modules['pyproj'].__version__
        sys.modules['pyproj'].__version__ = "1.9.6"
        try:
            importlib.reload(sys.modules['satpy.writers.cf_writer'])
        finally:
            # Tear down
            sys.modules['pyproj'].__version__ = old_version
            importlib.reload(sys.modules['satpy.writers.cf_writer'])
>>>>>>> 4b5c503e
<|MERGE_RESOLUTION|>--- conflicted
+++ resolved
@@ -946,66 +946,6 @@
         self.assertEqual(set(res.coords), {'longitude', 'latitude'})
         lat = res['latitude']
         lon = res['longitude']
-<<<<<<< HEAD
-        self.assertTrue(np.all(lat.data == lats_ref))
-        self.assertTrue(np.all(lon.data == lons_ref))
-        self.assertDictContainsSubset({'name': 'latitude', 'standard_name': 'latitude', 'units': 'degrees_north'},
-                                      lat.attrs)
-        self.assertDictContainsSubset({'name': 'longitude', 'standard_name': 'longitude', 'units': 'degrees_east'},
-                                      lon.attrs)
-
-    def test_global_attr_default_history_and_Conventions(self):
-        """Test saving global attributes history and Conventions"""
-        from satpy import Scene
-        import xarray as xr
-        scn = Scene()
-        start_time = datetime(2018, 5, 30, 10, 0)
-        end_time = datetime(2018, 5, 30, 10, 15)
-        scn['test-array'] = xr.DataArray([[1, 2, 3]],
-                                         dims=('y', 'x'),
-                                         attrs=dict(start_time=start_time,
-                                                    end_time=end_time,
-                                                    prerequisites=[DatasetID('hej')]))
-        with TempFile() as filename:
-            scn.save_datasets(filename=filename, writer='cf')
-            with xr.open_dataset(filename) as f:
-                self.assertEqual(f.attrs['Conventions'], 'CF-1.7')
-                self.assertIn('Created by pytroll/satpy on', f.attrs['history'])
-
-    def test_global_attr_history_and_Conventions(self):
-        """Test saving global attributes history and Conventions"""
-        from satpy import Scene
-        import xarray as xr
-        scn = Scene()
-        start_time = datetime(2018, 5, 30, 10, 0)
-        end_time = datetime(2018, 5, 30, 10, 15)
-        scn['test-array'] = xr.DataArray([[1, 2, 3]],
-                                         dims=('y', 'x'),
-                                         attrs=dict(start_time=start_time,
-                                                    end_time=end_time,
-                                                    prerequisites=[DatasetID('hej')]))
-        header_attrs = {}
-        header_attrs['history'] = 'TEST add history',
-        header_attrs['Conventions'] = 'CF-1.7, ACDD-1.3'
-        with TempFile() as filename:
-            scn.save_datasets(filename=filename, writer='cf', header_attrs=header_attrs)
-            with xr.open_dataset(filename) as f:
-                self.assertEqual(f.attrs['Conventions'], 'CF-1.7, ACDD-1.3')
-                self.assertIn('TEST add history\n', f.attrs['history'])
-                self.assertIn('Created by pytroll/satpy on', f.attrs['history'])
-
-
-def suite():
-    """Test suite for this writer's tests."""
-    loader = unittest.TestLoader()
-    mysuite = unittest.TestSuite()
-    mysuite.addTest(loader.loadTestsFromTestCase(TestCFWriter))
-    return mysuite
-
-
-if __name__ == "__main__":
-    unittest.main()
-=======
         np.testing.assert_array_equal(lat.data, lats_ref)
         np.testing.assert_array_equal(lon.data, lons_ref)
         assert {'name': 'latitude', 'standard_name': 'latitude', 'units': 'degrees_north'}.items() <= lat.attrs.items()
@@ -1024,4 +964,43 @@
             # Tear down
             sys.modules['pyproj'].__version__ = old_version
             importlib.reload(sys.modules['satpy.writers.cf_writer'])
->>>>>>> 4b5c503e
+
+    def test_global_attr_default_history_and_Conventions(self):
+        """Test saving global attributes history and Conventions"""
+        from satpy import Scene
+        import xarray as xr
+        scn = Scene()
+        start_time = datetime(2018, 5, 30, 10, 0)
+        end_time = datetime(2018, 5, 30, 10, 15)
+        scn['test-array'] = xr.DataArray([[1, 2, 3]],
+                                         dims=('y', 'x'),
+                                         attrs=dict(start_time=start_time,
+                                                    end_time=end_time,
+                                                    prerequisites=[DatasetID('hej')]))
+        with TempFile() as filename:
+            scn.save_datasets(filename=filename, writer='cf')
+            with xr.open_dataset(filename) as f:
+                self.assertEqual(f.attrs['Conventions'], 'CF-1.7')
+                self.assertIn('Created by pytroll/satpy on', f.attrs['history'])
+
+    def test_global_attr_history_and_Conventions(self):
+        """Test saving global attributes history and Conventions"""
+        from satpy import Scene
+        import xarray as xr
+        scn = Scene()
+        start_time = datetime(2018, 5, 30, 10, 0)
+        end_time = datetime(2018, 5, 30, 10, 15)
+        scn['test-array'] = xr.DataArray([[1, 2, 3]],
+                                         dims=('y', 'x'),
+                                         attrs=dict(start_time=start_time,
+                                                    end_time=end_time,
+                                                    prerequisites=[DatasetID('hej')]))
+        header_attrs = {}
+        header_attrs['history'] = 'TEST add history',
+        header_attrs['Conventions'] = 'CF-1.7, ACDD-1.3'
+        with TempFile() as filename:
+            scn.save_datasets(filename=filename, writer='cf', header_attrs=header_attrs)
+            with xr.open_dataset(filename) as f:
+                self.assertEqual(f.attrs['Conventions'], 'CF-1.7, ACDD-1.3')
+                self.assertIn('TEST add history\n', f.attrs['history'])
+                self.assertIn('Created by pytroll/satpy on', f.attrs['history'])