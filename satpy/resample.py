#!/usr/bin/env python
# -*- coding: utf-8 -*-

# Copyright (c) 2015

# Author(s):

#   Martin Raspaud <martin.raspaud@smhi.se>

# This program is free software: you can redistribute it and/or modify
# it under the terms of the GNU General Public License as published by
# the Free Software Foundation, either version 3 of the License, or
# (at your option) any later version.

# This program is distributed in the hope that it will be useful,
# but WITHOUT ANY WARRANTY; without even the implied warranty of
# MERCHANTABILITY or FITNESS FOR A PARTICULAR PURPOSE.  See the
# GNU General Public License for more details.

# You should have received a copy of the GNU General Public License
# along with this program.  If not, see <http://www.gnu.org/licenses/>.

"""Shortcuts to resampling stuff.
"""

try:
    from collections import OrderedDict
except ImportError:
    from ordereddict import OrderedDict
import hashlib
import json
import os
from copy import deepcopy
from logging import getLogger

import numpy as np
import six

from pyresample.bilinear import get_bil_info, get_sample_from_bil_info
from pyresample.ewa import fornav, ll2cr
from pyresample.geometry import SwathDefinition
from pyresample.kd_tree import (get_neighbour_info,
                                get_sample_from_neighbour_info)
from satpy.config import get_config, get_config_path

try:
    import configparser
except ImportError:
    from six.moves import configparser

LOG = getLogger(__name__)

CACHE_SIZE = 10


def get_area_file():
    conf, successes = get_config("satpy.cfg")
    if conf is None or not successes:
        LOG.warning(
            "Couldn't find the satpy.cfg file. Do you have one ? is it in $PPP_CONFIG_DIR ?")
        return None

    try:
        fn = os.path.join(conf.get("projector", "area_directory") or "",
                          conf.get("projector", "area_file"))
        return get_config_path(fn)
    except configparser.NoSectionError:
        LOG.warning("Couldn't find 'projector' section of 'satpy.cfg'")


def get_area_def(area_name):
    """Get the definition of *area_name* from file. The file is defined to use
    is to be placed in the $PPP_CONFIG_DIR directory, and its name is defined
    in satpy's configuration file.
    """
    from pyresample.utils import parse_area_file
    return parse_area_file(get_area_file(), area_name)[0]


class BaseResampler(object):

    """
    The base resampler class. Abstract.
    """

    caches = OrderedDict()

    def __init__(self, source_geo_def, target_geo_def):
        """
        :param source_geo_def: The source area
        :param target_geo_def: The destination area
        """

        self.source_geo_def = source_geo_def
        self.target_geo_def = target_geo_def
        self.cache = {}

    @staticmethod
    def hash_area(area):
        """Get (and set) the hash for the *area*.
        """
<<<<<<< HEAD
        return str(id(area))
        #
        # try:
        #     return area.kdtree_hash
        # except AttributeError:
        #     LOG.debug("Computing kd-tree hash for area %s",
        #               getattr(area, 'name', 'swath'))
        # try:
        #     area_hash = "".join((hashlib.sha1(json.dumps(area.proj_dict, sort_keys=True).encode("utf-8")).hexdigest(),
        #                          hashlib.sha1(json.dumps(area.area_extent).encode(
        #                              "utf-8")).hexdigest(),
        #                          hashlib.sha1(json.dumps(area.shape).encode('utf-8')).hexdigest()))
        # except AttributeError:
        #     if not hasattr(area, "lons") or area.lons is None:
        #         lons, lats = area.get_lonlats()
        #     else:
        #         lons, lats = area.lons, area.lats
        #
        #     try:
        #         mask_hash = hashlib.sha1(area.mask).hexdigest()
        #     except AttributeError:
        #         mask_hash = "False"
        #     area_hash = "".join((mask_hash,
        #                          hashlib.sha1(lons).hexdigest(),
        #                          hashlib.sha1(lats).hexdigest()))
        # area.kdtree_hash = area_hash
        # return area_hash
=======
        try:
            return area.kdtree_hash
        except AttributeError:
            LOG.debug("Computing kd-tree hash for area %s",
                      getattr(area, 'name', 'swath'))
        try:
            area_hash = "".join((hashlib.sha1(json.dumps(area.proj_dict,
                                                         sort_keys=True).encode("utf-8")).hexdigest(),
                                 hashlib.sha1(json.dumps(area.area_extent).encode(
                                     "utf-8")).hexdigest(),
                                 hashlib.sha1(json.dumps((int(area.shape[0]),
                                                          int(area.shape[1]))).encode('utf-8')).hexdigest()))
        except AttributeError:
            if not hasattr(area, "lons") or area.lons is None:
                lons, lats = area.get_lonlats()
            else:
                lons, lats = area.lons, area.lats

            try:
                mask_hash = hashlib.sha1(lons.mask | lats.mask).hexdigest()
            except AttributeError:
                mask_hash = "False"
            area_hash = "".join((mask_hash,
                                 hashlib.sha1(lons).hexdigest(),
                                 hashlib.sha1(lats).hexdigest()))
        area.kdtree_hash = area_hash
        return area_hash
>>>>>>> e814df5b

    def get_hash(self, source_geo_def=None, target_geo_def=None, **kwargs):
        """Get hash for the current resample with the given *kwargs*.
        """
        if source_geo_def is None:
            source_geo_def = self.source_geo_def
        if target_geo_def is None:
            target_geo_def = self.target_geo_def

        the_hash = "".join((self.hash_area(source_geo_def),
                            self.hash_area(target_geo_def),
                            hashlib.sha1(json.dumps(kwargs, sort_keys=True).encode('utf-8')).hexdigest()))
        return the_hash

    def precompute(self, **kwargs):
        """Do the precomputation.

        This is an optional step if the subclass wants to implement more
        complex features like caching or can share some calculations
        between multiple datasets to be processed.
        """
        return None

    def compute(self, data, **kwargs):
        """Do the actual resampling
        """
        raise NotImplementedError

    def dump(self, filename):
        """Dump the projection info to *filename*.
        """
        if os.path.exists(filename):
            LOG.debug("Projection already saved to %s", filename)
        else:
            LOG.info("Saving projection to %s", filename)
            np.savez(filename, **self.cache)

    def resample(self, data, cache_dir=False, mask_area=True, **kwargs):
        """Resample the *data*, saving the projection info on disk if *precompute* evaluates to True.

        :param mask_area: Provide data mask to `precompute` method to mask invalid data values in geolocation.
        """
        if mask_area and hasattr(data, "mask"):
            kwargs.setdefault("mask", data.mask)
        cache_id = self.precompute(cache_dir=cache_dir, **kwargs)
        return self.compute(data, cache_id=cache_id, **kwargs)

    # FIXME: there should be only one obvious way to resample
    def __call__(self, *args, **kwargs):
        """Shortcut for the :meth:`resample` method
        """
        self.resample(*args, **kwargs)

    def _create_cache_filename(self, cache_dir, hash_str):
        """Create filename for the cached resampling parameters"""
        if isinstance(cache_dir, (str, six.text_type)):
            filename = os.path.join(
                cache_dir, hashlib.sha1(hash_str).hexdigest() + ".npz")
        else:
            filename = os.path.join('.', hashlib.sha1(
                hash_str.encode("utf-8")).hexdigest() + ".npz")

        return filename

    def _read_params_from_cache(self, cache_dir, hash_str, filename):
        """Read resampling parameters from cache"""
        try:
            self.cache = self.caches[hash_str]
            # trick to keep most used caches away from deletion
            del self.caches[hash_str]
            self.caches[hash_str] = self.cache

            if cache_dir:
                self.dump(filename)
            return
        except KeyError:
            if os.path.exists(filename):
                self.cache = dict(np.load(filename))
                self.caches[hash_str] = self.cache
                while len(self.caches) > CACHE_SIZE:
                    self.caches.popitem(False)
                if cache_dir:
                    self.dump(filename)
            else:
                self.cache = None

    def _update_caches(self, hash_str, cache_dir, filename):
        """Update caches and dump new resampling parameters to disk"""
        self.caches[hash_str] = self.cache
        while len(self.caches) > CACHE_SIZE:
            self.caches.popitem(False)

        if cache_dir:
            # XXX: Look in to doing memmap-able files instead
            # `arr.tofile(filename)`
            self.dump(filename)


class KDTreeResampler(BaseResampler):

    """
    Resample using nearest neighbour.
    """

    def precompute(
            self, mask=None, radius_of_influence=10000, epsilon=0, reduce_data=True, nprocs=1, segments=None,
            cache_dir=False, **kwargs):
        """Create a KDTree structure and store it for later use.

        Note: The `mask` keyword should be provided if geolocation may be valid where data points are invalid.
        This defaults to the `mask` attribute of the `data` numpy masked array passed to the `resample` method.
        """

        del kwargs

        source_geo_def = mask_source_lonlats(self.source_geo_def, mask)

        kd_hash = self.get_hash(source_geo_def=source_geo_def,
                                radius_of_influence=radius_of_influence,
                                epsilon=epsilon)

        filename = self._create_cache_filename(cache_dir, kd_hash)
        self._read_params_from_cache(cache_dir, kd_hash, filename)

        if self.cache is not None:
            LOG.debug("Loaded kd-tree parameters")
            return self.cache
        else:
            LOG.debug("Computing kd-tree parameters")

        valid_input_index, valid_output_index, index_array, distance_array = \
            get_neighbour_info(source_geo_def,
                               self.target_geo_def,
                               radius_of_influence,
                               neighbours=1,
                               epsilon=epsilon,
                               reduce_data=reduce_data,
                               nprocs=nprocs,
                               segments=segments)

        # it's important here not to modify the existing cache dictionary.
        self.cache = {"valid_input_index": valid_input_index,
                      "valid_output_index": valid_output_index,
                      "index_array": index_array,
                      "distance_array": distance_array,
                      "source_geo_def": source_geo_def,
                      }

        self._update_caches(kd_hash, cache_dir, filename)

        return self.cache

    def compute(self, data, weight_funcs=None, fill_value=None, with_uncert=False, **kwargs):

        del kwargs

        # TODO: index directly the xarray (performance is the issue atm)
        try:
            stacked = data.stack(z=('time', 'bands'))
            stacked = stacked.transpose('y', 'x', 'z')
            unstack = True
        except KeyError:
            try:
                stacked = data.transpose('y', 'x', 'time')
            except ValueError:
                return data
            unstack = False

        res = get_sample_from_neighbour_info('nn',
                                             self.target_geo_def.shape,
                                             stacked.values,
                                             self.cache["valid_input_index"],
                                             self.cache["valid_output_index"],
                                             self.cache["index_array"],
                                             distance_array=self.cache[
                                                 "distance_array"],
                                             weight_funcs=weight_funcs,
                                             fill_value=fill_value,
                                             with_uncert=with_uncert)
        import xarray as xr

        res = xr.DataArray(res.filled(np.nan),
                           name=data.name,
                           dims=stacked.dims)

        res.coords.update({'x': self.target_geo_def.proj_x_coords,
                           'y': self.target_geo_def.proj_y_coords})
        units = self.target_geo_def.proj_dict.get('units', 'm')
        res.coords['x'].attrs['units'] = units
        res.coords['y'].attrs['units'] = units
        if unstack:
            res = res.unstack('z')
            res.coords.update({'z': stacked.coords['z']})
        else:
            res.coords.update({'time': stacked.coords['time']})

        return res


class EWAResampler(BaseResampler):

    def __init__(self, source_geo_def, target_geo_def, swath_usage=0, grid_coverage=0, **kwargs):
        """

        :param source_geo_def: See `BaseResampler` for details
        :param target_geo_def: See `BaseResampler` for details
        :param swath_usage: minimum ratio of number of input pixels to number of pixels used in output
        :param grid_coverage: minimum ratio of number of output grid pixels covered with swath pixels
        """
        self.swath_usage = swath_usage
        self.grid_coverage = grid_coverage
        super(EWAResampler, self).__init__(
            source_geo_def, target_geo_def, **kwargs)

    def precompute(self, mask=None,
                   # nprocs=1,
                   cache_dir=False,
                   **kwargs):
        """Generate row and column arrays and store it for later use.

        Note: The `mask` keyword should be provided if geolocation may be valid where data points are invalid.
        This defaults to the `mask` attribute of the `data` numpy masked array passed to the `resample` method.
        """

        del kwargs

        source_geo_def = self.source_geo_def

        ewa_hash = self.get_hash(source_geo_def=source_geo_def)

        filename = self._create_cache_filename(cache_dir, ewa_hash)
        self._read_params_from_cache(cache_dir, ewa_hash, filename)

        if self.cache is not None:
            LOG.debug("Loaded ll2cr parameters")
            return self.cache
        else:
            LOG.debug("Computing ll2cr parameters")

        lons, lats = source_geo_def.get_lonlats()
        grid_name = getattr(self.target_geo_def, "name", "N/A")

        # SatPy/PyResample don't support dynamic grids out of the box yet
        is_static = True
        if is_static:
            # we are remapping to a static unchanging grid/area with all of
            # its parameters specified
            # inplace operation so lon_arr and lat_arr are written to
            swath_points_in_grid, cols, rows = ll2cr(source_geo_def,
                                                     self.target_geo_def)
        else:
            raise NotImplementedError(
                "Dynamic ll2cr is not supported by satpy yet")

        # Determine if enough of the input swath was used
        fraction_in = swath_points_in_grid / float(lons.size)
        swath_used = fraction_in > self.swath_usage
        if not swath_used:
            LOG.info("Data does not fit in grid %s because it only %f%% of "
                     "the swath is used" %
                     (grid_name, fraction_in * 100))
            raise RuntimeError("Data does not fit in grid %s" % (grid_name,))
        else:
            LOG.debug("Data fits in grid %s and uses %f%% of the swath",
                      grid_name, fraction_in * 100)

        # Can't save masked arrays to npz, so remove the mask
        if hasattr(rows, 'mask'):
            rows = rows.data
            cols = cols.data

        # it's important here not to modify the existing cache dictionary.
        self.cache = {
            "source_geo_def": source_geo_def,
            "rows": rows,
            "cols": cols,
        }

        self._update_caches(ewa_hash, cache_dir, filename)

        return self.cache

    def compute(self, data, fill_value=0, weight_count=10000, weight_min=0.01,
                weight_distance_max=1.0, weight_sum_min=-1.0,
                maximum_weight_mode=False, **kwargs):
        rows = self.cache["rows"]
        cols = self.cache["cols"]

        # if the data is scan based then check its metadata or the passed
        # kwargs otherwise assume the entire input swath is one large
        # "scanline"
        rows_per_scan = getattr(data, "info", kwargs).get(
            "rows_per_scan", data.shape[0])
        if hasattr(data, 'mask'):
            mask = data.mask
            data = data.data
            data[mask] = np.nan

        if data.ndim >= 3:
            data_in = tuple(data[..., i] for i in range(data.shape[-1]))
        else:
            data_in = data

        num_valid_points, res = fornav(cols, rows, self.target_geo_def,
                                       data_in,
                                       rows_per_scan=rows_per_scan,
                                       weight_count=weight_count,
                                       weight_min=weight_min,
                                       weight_distance_max=weight_distance_max,
                                       weight_sum_min=weight_sum_min,
                                       maximum_weight_mode=maximum_weight_mode)

        if data.ndim >= 3:
            # convert 'res' from tuple of arrays to one array
            res = np.dstack(res)
            num_valid_points = sum(num_valid_points)

        grid_covered_ratio = num_valid_points / float(res.size)
        grid_covered = grid_covered_ratio > self.grid_coverage
        if not grid_covered:
            msg = "EWA resampling only found %f%% of the grid covered "
            "(need %f%%)" % (grid_covered_ratio * 100,
                             self.grid_coverage * 100)
            raise RuntimeError(msg)
        LOG.debug("EWA resampling found %f%% of the grid covered" %
                  (grid_covered_ratio * 100))

        return np.ma.masked_invalid(res)


class BilinearResampler(BaseResampler):

    """Resample using bilinear."""

    def precompute(self, mask=None, radius_of_influence=50000,
                   reduce_data=True, nprocs=1, segments=None,
                   cache_dir=False, **kwargs):
        """Create bilinear coefficients and store them for later use.

        Note: The `mask` keyword should be provided if geolocation may be valid
        where data points are invalid. This defaults to the `mask` attribute of
        the `data` numpy masked array passed to the `resample` method.
        """

        del kwargs

        source_geo_def = mask_source_lonlats(self.source_geo_def, mask)

        bil_hash = self.get_hash(source_geo_def=source_geo_def,
                                 radius_of_influence=radius_of_influence,
                                 mode="bilinear")

        filename = self._create_cache_filename(cache_dir, bil_hash)
        self._read_params_from_cache(cache_dir, bil_hash, filename)

        if self.cache is not None:
            LOG.debug("Loaded bilinear parameters")
            return self.cache
        else:
            LOG.debug("Computing bilinear parameters")

        bilinear_t, bilinear_s, input_idxs, idx_arr = get_bil_info(source_geo_def, self.target_geo_def,
                                                                   radius_of_influence, neighbours=32,
                                                                   nprocs=nprocs, masked=False)
        self.cache = {'bilinear_s': bilinear_s,
                      'bilinear_t': bilinear_t,
                      'input_idxs': input_idxs,
                      'idx_arr': idx_arr}

        self._update_caches(bil_hash, cache_dir, filename)

        return self.cache

    def compute(self, data, fill_value=None, **kwargs):
        """Resample the given data using bilinear interpolation"""
        del kwargs

        target_shape = self.target_geo_def.shape
        if data.ndim == 3:
            output_shape = list(target_shape)
            output_shape.append(data.shape[-1])
            res = np.zeros(output_shape, dtype=data.dtype)
            for i in range(data.shape[-1]):
                res[:, :, i] = get_sample_from_bil_info(data[:, :, i].ravel(),
                                                        self.cache[
                                                            'bilinear_t'],
                                                        self.cache[
                                                            'bilinear_s'],
                                                        self.cache[
                                                            'input_idxs'],
                                                        self.cache['idx_arr'],
                                                        output_shape=target_shape)

        else:
            res = get_sample_from_bil_info(data.ravel(),
                                           self.cache['bilinear_t'],
                                           self.cache['bilinear_s'],
                                           self.cache['input_idxs'],
                                           self.cache['idx_arr'],
                                           output_shape=target_shape)
        res = np.ma.masked_invalid(res)

        return res


RESAMPLERS = {"kd_tree": KDTreeResampler,
              "nearest": KDTreeResampler,
              "ewa": EWAResampler,
              "bilinear": BilinearResampler,
              }


def resample(source_area, data, destination_area, resampler=KDTreeResampler,
             **kwargs):
    """Do the resampling
    """
    try:
        resampler_class = RESAMPLERS[resampler]
    except KeyError:
        resampler_class = resampler
    resampler = resampler_class(source_area, destination_area)
    if isinstance(data, list):
        return [resampler.resample(ds, **kwargs) for ds in data]
    else:
        return resampler.resample(data, **kwargs)


def resample_dataset(dataset, destination_area, **kwargs):
    """Resample the current projectable and return the resampled one.

    Args:
        destination_area: The destination onto which to project the data,
          either a full blown area definition or a string corresponding to
          the name of the area as defined in the area file.
        **kwargs: The extra parameters to pass to the resampling functions.

    Returns:
        A resampled projectable, with updated .info["area"] field
    """
    # call the projection stuff here
    try:
        source_area = dataset.attrs["area"]
    except KeyError:
        LOG.info("Cannot reproject dataset %s, missing area info",
                 dataset.attrs['name'])

        return dataset

    if isinstance(source_area, (str, six.text_type)):
        source_area = get_area_def(source_area)
    if isinstance(destination_area, (str, six.text_type)):
        destination_area = get_area_def(destination_area)

    try:
        destination_area = destination_area.freeze(source_area)
    except AttributeError:
        pass

    datasets = [dataset] + dataset.attrs.get('ancillary_variables', [])

    new_datasets = resample(source_area, datasets, destination_area, **kwargs)
    for nds, ds in zip(new_datasets, datasets):
        nds.attrs.update(ds.attrs)
        if 'area' in ds.attrs:
            nds.attrs["area"] = destination_area

    new_data = new_datasets[0]
    new_data.attrs['ancillary_variables'] = new_datasets[1:]

    return new_data


def mask_source_lonlats(source_def, mask):
    """Mask source longitudes and latitudes to match data mask"""
    source_geo_def = source_def

    # the data may have additional masked pixels
    # let's compare them to see if we can use the same area
    # assume lons and lats mask are the same
    if np.any(mask) and isinstance(source_geo_def, SwathDefinition):
        # copy the source area and use it for the rest of the calculations
        LOG.debug("Copying source area to mask invalid dataset points")
        source_geo_def = deepcopy(source_geo_def)
        lons, lats = source_geo_def.get_lonlats()
        if np.ndim(mask) == 3:
            # FIXME: we should treat 3d arrays (composites) layer by layer!
            mask = np.sum(mask, axis=2)
            # FIXME: pyresample doesn't seem to like this
            # lons = np.tile(lons, (1, 1, mask.shape[2]))
            # lats = np.tile(lats, (1, 1, mask.shape[2]))

        # use the same data, but make a new mask (i.e. don't affect the original masked array)
        # the ma.array function combines the undelying mask with the new
        # one (OR)
        source_geo_def.lons = np.ma.array(lons, mask=mask)
        source_geo_def.lats = np.ma.array(lats, mask=mask)

    return source_geo_def<|MERGE_RESOLUTION|>--- conflicted
+++ resolved
@@ -36,11 +36,11 @@
 import numpy as np
 import six
 
-from pyresample.bilinear import get_bil_info, get_sample_from_bil_info
 from pyresample.ewa import fornav, ll2cr
 from pyresample.geometry import SwathDefinition
 from pyresample.kd_tree import (get_neighbour_info,
                                 get_sample_from_neighbour_info)
+from pyresample.bilinear import get_sample_from_bil_info, get_bil_info
 from satpy.config import get_config, get_config_path
 
 try:
@@ -99,7 +99,6 @@
     def hash_area(area):
         """Get (and set) the hash for the *area*.
         """
-<<<<<<< HEAD
         return str(id(area))
         #
         # try:
@@ -127,35 +126,6 @@
         #                          hashlib.sha1(lats).hexdigest()))
         # area.kdtree_hash = area_hash
         # return area_hash
-=======
-        try:
-            return area.kdtree_hash
-        except AttributeError:
-            LOG.debug("Computing kd-tree hash for area %s",
-                      getattr(area, 'name', 'swath'))
-        try:
-            area_hash = "".join((hashlib.sha1(json.dumps(area.proj_dict,
-                                                         sort_keys=True).encode("utf-8")).hexdigest(),
-                                 hashlib.sha1(json.dumps(area.area_extent).encode(
-                                     "utf-8")).hexdigest(),
-                                 hashlib.sha1(json.dumps((int(area.shape[0]),
-                                                          int(area.shape[1]))).encode('utf-8')).hexdigest()))
-        except AttributeError:
-            if not hasattr(area, "lons") or area.lons is None:
-                lons, lats = area.get_lonlats()
-            else:
-                lons, lats = area.lons, area.lats
-
-            try:
-                mask_hash = hashlib.sha1(lons.mask | lats.mask).hexdigest()
-            except AttributeError:
-                mask_hash = "False"
-            area_hash = "".join((mask_hash,
-                                 hashlib.sha1(lons).hexdigest(),
-                                 hashlib.sha1(lats).hexdigest()))
-        area.kdtree_hash = area_hash
-        return area_hash
->>>>>>> e814df5b
 
     def get_hash(self, source_geo_def=None, target_geo_def=None, **kwargs):
         """Get hash for the current resample with the given *kwargs*.
