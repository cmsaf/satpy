--- conflicted
+++ resolved
@@ -5,6 +5,7 @@
 # Author(s):
 
 #   Martin Raspaud <martin.raspaud@smhi.se>
+#   Adam Dybbroe <adam.dybbroe@smhi.se>
 
 # This file is part of mpop.
 
@@ -187,12 +188,7 @@
     convection_co2.prerequisites = (co2corr_chan.prerequisites |
                                     set([0.635, 1.63, 6.7, 7.3, 10.8]))
 
-<<<<<<< HEAD
-
     def cloudtop(self, stretch=(0.005, 0.005), gamma=None):
-=======
-    def cloudtop(self):
->>>>>>> 17c43a1b
         """Make a Cloudtop RGB image composite from Seviri channels.
         """
         self.co2corr_chan()
@@ -222,7 +218,7 @@
         """
         return self.cloudtop(stretch=stretch, gamma=gamma)
 
-    night_overview.prerequisites =  cloudtop.prerequisites
+    night_overview.prerequisites = cloudtop.prerequisites
 
     def night_fog(self):
         """Make a Night Fog RGB image composite from Seviri channels.
