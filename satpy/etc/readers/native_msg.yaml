reader:
  description: MSG Native Reader
  name: native_msg
  sensors: [seviri]
  default_channels: [HRV, IR_016, IR_039, IR_087, IR_097, IR_108, IR_120, IR_134, VIS006, VIS008, WV_062, WV_073]
  reader: !!python/name:satpy.readers.yaml_reader.FileYAMLReader

file_types:
  native_msg:
    file_reader: !!python/name:satpy.readers.native_msg.NativeMSGFileHandler ''
    file_patterns: ['{satid:4s}-{instr:4s}-MSG{product_level:2d}-0100-NA-{processing_time1:%Y%m%d%H%M%S.%f}000Z-{processing_time2:%Y%m%d%H%M%S}-{order_id:d}.nat',
<<<<<<< HEAD
                    '{satid:4s}-{instr:4s}-MSG{product_level:2d}-0100-NA-{processing_time1:%Y%m%d%H%M%S.%f}000Z-NA.nat',]
=======
                    '{satid:4s}-{instr:4s}-MSG{product_level:2d}-0100-NA-{processing_time1:%Y%m%d%H%M%S.%f}000Z-{order_id:d}.nat']
>>>>>>> 6a53bb2c

datasets:
  HRV:
    name: HRV
    resolution: 1000.134348869
    wavelength: [0.5, 0.7, 0.9]
    calibration:
      reflectance:
        standard_name: toa_bidirectional_reflectance
        units: "%"
      radiance:
        standard_name: toa_outgoing_radiance_per_unit_wavelength
        units: W m-2 um-1 sr-1
      counts:
        standard_name: counts
    file_type: native_msg

  IR_016:
    name: IR_016
    resolution: 3000.403165817
    wavelength: [1.5, 1.64, 1.78]
    calibration:
      reflectance:
        standard_name: reflectance
        units: "%"
      radiance:
        standard_name: toa_outgoing_radiance_per_unit_wavelength
        units: W m-2 um-1 sr-1
      counts:
        standard_name: counts
    file_type: native_msg

  IR_039:
    name: IR_039
    resolution: 3000.403165817
    wavelength: [3.48, 3.92, 4.36]
    calibration:
      brightness_temperature:
        standard_name: brightness_temperature
        units: K
      radiance:
        standard_name: toa_outgoing_radiance_per_unit_wavelength
        units: W m-2 um-1 sr-1
      counts:
        standard_name: counts
    file_type: native_msg

  IR_087:
    name: IR_087
    resolution: 3000.403165817
    wavelength: [8.3, 8.7, 9.1]
    calibration:
      brightness_temperature:
        standard_name: brightness_temperature
        units: K
      radiance:
        standard_name: toa_outgoing_radiance_per_unit_wavelength
        units: W m-2 um-1 sr-1
      counts:
        standard_name: counts
    file_type: native_msg

  IR_097:
    name: IR_097
    resolution: 3000.403165817
    wavelength: [9.38, 9.66, 9.94]
    calibration:
      brightness_temperature:
        standard_name: brightness_temperature
        units: K
      radiance:
        standard_name: toa_outgoing_radiance_per_unit_wavelength
        units: W m-2 um-1 sr-1
      counts:
        standard_name: counts
    file_type: native_msg

  IR_108:
    name: IR_108
    resolution: 3000.403165817
    wavelength: [9.8, 10.8, 11.8]
    calibration:
      brightness_temperature:
        standard_name: brightness_temperature
        units: K
      radiance:
        standard_name: toa_outgoing_radiance_per_unit_wavelength
        units: W m-2 um-1 sr-1
      counts:
        standard_name: counts
    file_type: native_msg

  IR_120:
    name: IR_120
    resolution: 3000.403165817
    wavelength: [11.0, 12.0, 13.0]
    calibration:
      brightness_temperature:
        standard_name: brightness_temperature
        units: K
      radiance:
        standard_name: toa_outgoing_radiance_per_unit_wavelength
        units: W m-2 um-1 sr-1
      counts:
        standard_name: counts
    file_type: native_msg

  IR_134:
    name: IR_134
    resolution: 3000.403165817
    wavelength: [12.4, 13.4, 14.4]
    calibration:
      brightness_temperature:
        standard_name: brightness_temperature
        units: K
      radiance:
        standard_name: toa_outgoing_radiance_per_unit_wavelength
        units: W m-2 um-1 sr-1
      counts:
        standard_name: counts
    file_type: native_msg

  VIS006:
    name: VIS006
    resolution: 3000.403165817
    wavelength: [0.56, 0.635, 0.71]
    calibration:
      reflectance:
        standard_name: toa_bidirectional_reflectance
        units: "%"
      radiance:
        standard_name: toa_outgoing_radiance_per_unit_wavelength
        units: W m-2 um-1 sr-1
      counts:
        standard_name: counts
    file_type: native_msg

  VIS008:
    name: VIS008
    resolution: 3000.403165817
    wavelength: [0.74, 0.81, 0.88]
    calibration:
      reflectance:
        standard_name: toa_bidirectional_reflectance
        units: "%"
      radiance:
        standard_name: toa_outgoing_radiance_per_unit_wavelength
        units: W m-2 um-1 sr-1
      counts:
        standard_name: counts
    file_type: native_msg

  WV_062:
    name: WV_062
    resolution: 3000.403165817
    wavelength: [5.35, 6.25, 7.15]
    calibration:
      brightness_temperature:
        standard_name: brightness_temperature
        units: "K"
      radiance:
        standard_name: toa_outgoing_radiance_per_unit_wavelength
        units: W m-2 um-1 sr-1
      counts:
        standard_name: counts
    file_type: native_msg

  WV_073:
    name: WV_073
    resolution: 3000.403165817
    wavelength: [6.85, 7.35, 7.85]
    calibration:
      brightness_temperature:
        standard_name: brightness_temperature
        units: "K"
      radiance:
        standard_name: toa_outgoing_radiance_per_unit_wavelength
        units: W m-2 um-1 sr-1
      counts:
        standard_name: counts
    file_type: native_msg<|MERGE_RESOLUTION|>--- conflicted
+++ resolved
@@ -9,11 +9,8 @@
   native_msg:
     file_reader: !!python/name:satpy.readers.native_msg.NativeMSGFileHandler ''
     file_patterns: ['{satid:4s}-{instr:4s}-MSG{product_level:2d}-0100-NA-{processing_time1:%Y%m%d%H%M%S.%f}000Z-{processing_time2:%Y%m%d%H%M%S}-{order_id:d}.nat',
-<<<<<<< HEAD
-                    '{satid:4s}-{instr:4s}-MSG{product_level:2d}-0100-NA-{processing_time1:%Y%m%d%H%M%S.%f}000Z-NA.nat',]
-=======
+                    '{satid:4s}-{instr:4s}-MSG{product_level:2d}-0100-NA-{processing_time1:%Y%m%d%H%M%S.%f}000Z-NA.nat',
                     '{satid:4s}-{instr:4s}-MSG{product_level:2d}-0100-NA-{processing_time1:%Y%m%d%H%M%S.%f}000Z-{order_id:d}.nat']
->>>>>>> 6a53bb2c
 
 datasets:
   HRV:
