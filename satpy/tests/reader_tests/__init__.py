--- conflicted
+++ resolved
@@ -40,11 +40,7 @@
                                       test_fci_l1c_fdhsi, test_tropomi_l2,
                                       test_hsaf_grib, test_abi_l2_nc, test_eum_base,
                                       test_ami_l1b, test_viirs_compact, test_seviri_l2_bufr,
-<<<<<<< HEAD
-                                      test_nwcsaf_msg, test_glm_l2)
-=======
-                                      test_geos_area, test_nwcsaf_msg)
->>>>>>> f03fd62c
+                                      test_geos_area, test_nwcsaf_msg, test_glm_l2)
 
 if sys.version_info < (2, 7):
     import unittest2 as unittest
